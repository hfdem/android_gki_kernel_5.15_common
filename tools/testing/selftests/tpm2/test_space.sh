#!/bin/sh
# SPDX-License-Identifier: (GPL-2.0 OR BSD-3-Clause)

# Kselftest framework requirement - SKIP code is 4.
ksft_skip=4

<<<<<<< HEAD
[ -f /dev/tpmrm0 ] || exit $ksft_skip

python -m unittest -v tpm2_tests.SpaceTest
=======
[ -e /dev/tpmrm0 ] || exit $ksft_skip

python3 -m unittest -v tpm2_tests.SpaceTest
>>>>>>> 84569f32
<|MERGE_RESOLUTION|>--- conflicted
+++ resolved
@@ -4,12 +4,6 @@
 # Kselftest framework requirement - SKIP code is 4.
 ksft_skip=4
 
-<<<<<<< HEAD
-[ -f /dev/tpmrm0 ] || exit $ksft_skip
-
-python -m unittest -v tpm2_tests.SpaceTest
-=======
 [ -e /dev/tpmrm0 ] || exit $ksft_skip
 
-python3 -m unittest -v tpm2_tests.SpaceTest
->>>>>>> 84569f32
+python3 -m unittest -v tpm2_tests.SpaceTest