--- conflicted
+++ resolved
@@ -98,14 +98,7 @@
  */
 static inline int rpmsg_ctrldev_register_device(struct rpmsg_device *rpdev)
 {
-<<<<<<< HEAD
-	strcpy(rpdev->id.name, "rpmsg_ctrl");
-	rpdev->driver_override = "rpmsg_ctrl";
-
-	return rpmsg_register_device(rpdev);
-=======
 	return rpmsg_register_device_override(rpdev, "rpmsg_ctrl");
->>>>>>> 80529b49
 }
 
 #endif