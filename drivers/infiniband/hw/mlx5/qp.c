/*
 * Copyright (c) 2013-2015, Mellanox Technologies. All rights reserved.
 *
 * This software is available to you under a choice of one of two
 * licenses.  You may choose to be licensed under the terms of the GNU
 * General Public License (GPL) Version 2, available from the file
 * COPYING in the main directory of this source tree, or the
 * OpenIB.org BSD license below:
 *
 *     Redistribution and use in source and binary forms, with or
 *     without modification, are permitted provided that the following
 *     conditions are met:
 *
 *      - Redistributions of source code must retain the above
 *        copyright notice, this list of conditions and the following
 *        disclaimer.
 *
 *      - Redistributions in binary form must reproduce the above
 *        copyright notice, this list of conditions and the following
 *        disclaimer in the documentation and/or other materials
 *        provided with the distribution.
 *
 * THE SOFTWARE IS PROVIDED "AS IS", WITHOUT WARRANTY OF ANY KIND,
 * EXPRESS OR IMPLIED, INCLUDING BUT NOT LIMITED TO THE WARRANTIES OF
 * MERCHANTABILITY, FITNESS FOR A PARTICULAR PURPOSE AND
 * NONINFRINGEMENT. IN NO EVENT SHALL THE AUTHORS OR COPYRIGHT HOLDERS
 * BE LIABLE FOR ANY CLAIM, DAMAGES OR OTHER LIABILITY, WHETHER IN AN
 * ACTION OF CONTRACT, TORT OR OTHERWISE, ARISING FROM, OUT OF OR IN
 * CONNECTION WITH THE SOFTWARE OR THE USE OR OTHER DEALINGS IN THE
 * SOFTWARE.
 */

#include <linux/module.h>
#include <rdma/ib_umem.h>
#include <rdma/ib_cache.h>
#include <rdma/ib_user_verbs.h>
#include <linux/mlx5/fs.h>
#include "mlx5_ib.h"
#include "ib_rep.h"
#include "cmd.h"

/* not supported currently */
static int wq_signature;

enum {
	MLX5_IB_ACK_REQ_FREQ	= 8,
};

enum {
	MLX5_IB_DEFAULT_SCHED_QUEUE	= 0x83,
	MLX5_IB_DEFAULT_QP0_SCHED_QUEUE	= 0x3f,
	MLX5_IB_LINK_TYPE_IB		= 0,
	MLX5_IB_LINK_TYPE_ETH		= 1
};

enum {
	MLX5_IB_SQ_STRIDE	= 6,
	MLX5_IB_SQ_UMR_INLINE_THRESHOLD = 64,
};

static const u32 mlx5_ib_opcode[] = {
	[IB_WR_SEND]				= MLX5_OPCODE_SEND,
	[IB_WR_LSO]				= MLX5_OPCODE_LSO,
	[IB_WR_SEND_WITH_IMM]			= MLX5_OPCODE_SEND_IMM,
	[IB_WR_RDMA_WRITE]			= MLX5_OPCODE_RDMA_WRITE,
	[IB_WR_RDMA_WRITE_WITH_IMM]		= MLX5_OPCODE_RDMA_WRITE_IMM,
	[IB_WR_RDMA_READ]			= MLX5_OPCODE_RDMA_READ,
	[IB_WR_ATOMIC_CMP_AND_SWP]		= MLX5_OPCODE_ATOMIC_CS,
	[IB_WR_ATOMIC_FETCH_AND_ADD]		= MLX5_OPCODE_ATOMIC_FA,
	[IB_WR_SEND_WITH_INV]			= MLX5_OPCODE_SEND_INVAL,
	[IB_WR_LOCAL_INV]			= MLX5_OPCODE_UMR,
	[IB_WR_REG_MR]				= MLX5_OPCODE_UMR,
	[IB_WR_MASKED_ATOMIC_CMP_AND_SWP]	= MLX5_OPCODE_ATOMIC_MASKED_CS,
	[IB_WR_MASKED_ATOMIC_FETCH_AND_ADD]	= MLX5_OPCODE_ATOMIC_MASKED_FA,
	[MLX5_IB_WR_UMR]			= MLX5_OPCODE_UMR,
};

struct mlx5_wqe_eth_pad {
	u8 rsvd0[16];
};

enum raw_qp_set_mask_map {
	MLX5_RAW_QP_MOD_SET_RQ_Q_CTR_ID		= 1UL << 0,
	MLX5_RAW_QP_RATE_LIMIT			= 1UL << 1,
};

struct mlx5_modify_raw_qp_param {
	u16 operation;

	u32 set_mask; /* raw_qp_set_mask_map */

	struct mlx5_rate_limit rl;

	u8 rq_q_ctr_id;
	u16 port;
};

static void get_cqs(enum ib_qp_type qp_type,
		    struct ib_cq *ib_send_cq, struct ib_cq *ib_recv_cq,
		    struct mlx5_ib_cq **send_cq, struct mlx5_ib_cq **recv_cq);

static int is_qp0(enum ib_qp_type qp_type)
{
	return qp_type == IB_QPT_SMI;
}

static int is_sqp(enum ib_qp_type qp_type)
{
	return is_qp0(qp_type) || is_qp1(qp_type);
}

/**
 * mlx5_ib_read_user_wqe_common() - Copy a WQE (or part of) from user WQ
 * to kernel buffer
 *
 * @umem: User space memory where the WQ is
 * @buffer: buffer to copy to
 * @buflen: buffer length
 * @wqe_index: index of WQE to copy from
 * @wq_offset: offset to start of WQ
 * @wq_wqe_cnt: number of WQEs in WQ
 * @wq_wqe_shift: log2 of WQE size
 * @bcnt: number of bytes to copy
 * @bytes_copied: number of bytes to copy (return value)
 *
 * Copies from start of WQE bcnt or less bytes.
 * Does not gurantee to copy the entire WQE.
 *
 * Return: zero on success, or an error code.
 */
static int mlx5_ib_read_user_wqe_common(struct ib_umem *umem,
					void *buffer,
					u32 buflen,
					int wqe_index,
					int wq_offset,
					int wq_wqe_cnt,
					int wq_wqe_shift,
					int bcnt,
					size_t *bytes_copied)
{
	size_t offset = wq_offset + ((wqe_index % wq_wqe_cnt) << wq_wqe_shift);
	size_t wq_end = wq_offset + (wq_wqe_cnt << wq_wqe_shift);
	size_t copy_length;
	int ret;

	/* don't copy more than requested, more than buffer length or
	 * beyond WQ end
	 */
	copy_length = min_t(u32, buflen, wq_end - offset);
	copy_length = min_t(u32, copy_length, bcnt);

	ret = ib_umem_copy_from(buffer, umem, offset, copy_length);
	if (ret)
		return ret;

	if (!ret && bytes_copied)
		*bytes_copied = copy_length;

	return 0;
}

int mlx5_ib_read_user_wqe_sq(struct mlx5_ib_qp *qp,
			     int wqe_index,
			     void *buffer,
			     int buflen,
			     size_t *bc)
{
	struct mlx5_ib_qp_base *base = &qp->trans_qp.base;
	struct ib_umem *umem = base->ubuffer.umem;
	struct mlx5_ib_wq *wq = &qp->sq;
	struct mlx5_wqe_ctrl_seg *ctrl;
	size_t bytes_copied;
	size_t bytes_copied2;
	size_t wqe_length;
	int ret;
	int ds;

	if (buflen < sizeof(*ctrl))
		return -EINVAL;

	/* at first read as much as possible */
	ret = mlx5_ib_read_user_wqe_common(umem,
					   buffer,
					   buflen,
					   wqe_index,
					   wq->offset,
					   wq->wqe_cnt,
					   wq->wqe_shift,
					   buflen,
					   &bytes_copied);
	if (ret)
		return ret;

	/* we need at least control segment size to proceed */
	if (bytes_copied < sizeof(*ctrl))
		return -EINVAL;

	ctrl = buffer;
	ds = be32_to_cpu(ctrl->qpn_ds) & MLX5_WQE_CTRL_DS_MASK;
	wqe_length = ds * MLX5_WQE_DS_UNITS;

	/* if we copied enough then we are done */
	if (bytes_copied >= wqe_length) {
		*bc = bytes_copied;
		return 0;
	}

	/* otherwise this a wrapped around wqe
	 * so read the remaining bytes starting
	 * from  wqe_index 0
	 */
	ret = mlx5_ib_read_user_wqe_common(umem,
					   buffer + bytes_copied,
					   buflen - bytes_copied,
					   0,
					   wq->offset,
					   wq->wqe_cnt,
					   wq->wqe_shift,
					   wqe_length - bytes_copied,
					   &bytes_copied2);

	if (ret)
		return ret;
	*bc = bytes_copied + bytes_copied2;
	return 0;
}

int mlx5_ib_read_user_wqe_rq(struct mlx5_ib_qp *qp,
			     int wqe_index,
			     void *buffer,
			     int buflen,
			     size_t *bc)
{
	struct mlx5_ib_qp_base *base = &qp->trans_qp.base;
	struct ib_umem *umem = base->ubuffer.umem;
	struct mlx5_ib_wq *wq = &qp->rq;
	size_t bytes_copied;
	int ret;

	ret = mlx5_ib_read_user_wqe_common(umem,
					   buffer,
					   buflen,
					   wqe_index,
					   wq->offset,
					   wq->wqe_cnt,
					   wq->wqe_shift,
					   buflen,
					   &bytes_copied);

	if (ret)
		return ret;
	*bc = bytes_copied;
	return 0;
}

int mlx5_ib_read_user_wqe_srq(struct mlx5_ib_srq *srq,
			      int wqe_index,
			      void *buffer,
			      int buflen,
			      size_t *bc)
{
	struct ib_umem *umem = srq->umem;
	size_t bytes_copied;
	int ret;

	ret = mlx5_ib_read_user_wqe_common(umem,
					   buffer,
					   buflen,
					   wqe_index,
					   0,
					   srq->msrq.max,
					   srq->msrq.wqe_shift,
					   buflen,
					   &bytes_copied);

	if (ret)
		return ret;
	*bc = bytes_copied;
	return 0;
}

static void mlx5_ib_qp_event(struct mlx5_core_qp *qp, int type)
{
	struct ib_qp *ibqp = &to_mibqp(qp)->ibqp;
	struct ib_event event;

	if (type == MLX5_EVENT_TYPE_PATH_MIG) {
		/* This event is only valid for trans_qps */
		to_mibqp(qp)->port = to_mibqp(qp)->trans_qp.alt_port;
	}

	if (ibqp->event_handler) {
		event.device     = ibqp->device;
		event.element.qp = ibqp;
		switch (type) {
		case MLX5_EVENT_TYPE_PATH_MIG:
			event.event = IB_EVENT_PATH_MIG;
			break;
		case MLX5_EVENT_TYPE_COMM_EST:
			event.event = IB_EVENT_COMM_EST;
			break;
		case MLX5_EVENT_TYPE_SQ_DRAINED:
			event.event = IB_EVENT_SQ_DRAINED;
			break;
		case MLX5_EVENT_TYPE_SRQ_LAST_WQE:
			event.event = IB_EVENT_QP_LAST_WQE_REACHED;
			break;
		case MLX5_EVENT_TYPE_WQ_CATAS_ERROR:
			event.event = IB_EVENT_QP_FATAL;
			break;
		case MLX5_EVENT_TYPE_PATH_MIG_FAILED:
			event.event = IB_EVENT_PATH_MIG_ERR;
			break;
		case MLX5_EVENT_TYPE_WQ_INVAL_REQ_ERROR:
			event.event = IB_EVENT_QP_REQ_ERR;
			break;
		case MLX5_EVENT_TYPE_WQ_ACCESS_ERROR:
			event.event = IB_EVENT_QP_ACCESS_ERR;
			break;
		default:
			pr_warn("mlx5_ib: Unexpected event type %d on QP %06x\n", type, qp->qpn);
			return;
		}

		ibqp->event_handler(&event, ibqp->qp_context);
	}
}

static int set_rq_size(struct mlx5_ib_dev *dev, struct ib_qp_cap *cap,
		       int has_rq, struct mlx5_ib_qp *qp, struct mlx5_ib_create_qp *ucmd)
{
	int wqe_size;
	int wq_size;

	/* Sanity check RQ size before proceeding */
	if (cap->max_recv_wr > (1 << MLX5_CAP_GEN(dev->mdev, log_max_qp_sz)))
		return -EINVAL;

	if (!has_rq) {
		qp->rq.max_gs = 0;
		qp->rq.wqe_cnt = 0;
		qp->rq.wqe_shift = 0;
		cap->max_recv_wr = 0;
		cap->max_recv_sge = 0;
	} else {
		if (ucmd) {
			qp->rq.wqe_cnt = ucmd->rq_wqe_count;
			if (ucmd->rq_wqe_shift > BITS_PER_BYTE * sizeof(ucmd->rq_wqe_shift))
				return -EINVAL;
			qp->rq.wqe_shift = ucmd->rq_wqe_shift;
			if ((1 << qp->rq.wqe_shift) / sizeof(struct mlx5_wqe_data_seg) < qp->wq_sig)
				return -EINVAL;
			qp->rq.max_gs = (1 << qp->rq.wqe_shift) / sizeof(struct mlx5_wqe_data_seg) - qp->wq_sig;
			qp->rq.max_post = qp->rq.wqe_cnt;
		} else {
			wqe_size = qp->wq_sig ? sizeof(struct mlx5_wqe_signature_seg) : 0;
			wqe_size += cap->max_recv_sge * sizeof(struct mlx5_wqe_data_seg);
			wqe_size = roundup_pow_of_two(wqe_size);
			wq_size = roundup_pow_of_two(cap->max_recv_wr) * wqe_size;
			wq_size = max_t(int, wq_size, MLX5_SEND_WQE_BB);
			qp->rq.wqe_cnt = wq_size / wqe_size;
			if (wqe_size > MLX5_CAP_GEN(dev->mdev, max_wqe_sz_rq)) {
				mlx5_ib_dbg(dev, "wqe_size %d, max %d\n",
					    wqe_size,
					    MLX5_CAP_GEN(dev->mdev,
							 max_wqe_sz_rq));
				return -EINVAL;
			}
			qp->rq.wqe_shift = ilog2(wqe_size);
			qp->rq.max_gs = (1 << qp->rq.wqe_shift) / sizeof(struct mlx5_wqe_data_seg) - qp->wq_sig;
			qp->rq.max_post = qp->rq.wqe_cnt;
		}
	}

	return 0;
}

static int sq_overhead(struct ib_qp_init_attr *attr)
{
	int size = 0;

	switch (attr->qp_type) {
	case IB_QPT_XRC_INI:
		size += sizeof(struct mlx5_wqe_xrc_seg);
		/* fall through */
	case IB_QPT_RC:
		size += sizeof(struct mlx5_wqe_ctrl_seg) +
			max(sizeof(struct mlx5_wqe_atomic_seg) +
			    sizeof(struct mlx5_wqe_raddr_seg),
			    sizeof(struct mlx5_wqe_umr_ctrl_seg) +
			    sizeof(struct mlx5_mkey_seg) +
			    MLX5_IB_SQ_UMR_INLINE_THRESHOLD /
			    MLX5_IB_UMR_OCTOWORD);
		break;

	case IB_QPT_XRC_TGT:
		return 0;

	case IB_QPT_UC:
		size += sizeof(struct mlx5_wqe_ctrl_seg) +
			max(sizeof(struct mlx5_wqe_raddr_seg),
			    sizeof(struct mlx5_wqe_umr_ctrl_seg) +
			    sizeof(struct mlx5_mkey_seg));
		break;

	case IB_QPT_UD:
		if (attr->create_flags & IB_QP_CREATE_IPOIB_UD_LSO)
			size += sizeof(struct mlx5_wqe_eth_pad) +
				sizeof(struct mlx5_wqe_eth_seg);
		/* fall through */
	case IB_QPT_SMI:
	case MLX5_IB_QPT_HW_GSI:
		size += sizeof(struct mlx5_wqe_ctrl_seg) +
			sizeof(struct mlx5_wqe_datagram_seg);
		break;

	case MLX5_IB_QPT_REG_UMR:
		size += sizeof(struct mlx5_wqe_ctrl_seg) +
			sizeof(struct mlx5_wqe_umr_ctrl_seg) +
			sizeof(struct mlx5_mkey_seg);
		break;

	default:
		return -EINVAL;
	}

	return size;
}

static int calc_send_wqe(struct ib_qp_init_attr *attr)
{
	int inl_size = 0;
	int size;

	size = sq_overhead(attr);
	if (size < 0)
		return size;

	if (attr->cap.max_inline_data) {
		inl_size = size + sizeof(struct mlx5_wqe_inline_seg) +
			attr->cap.max_inline_data;
	}

	size += attr->cap.max_send_sge * sizeof(struct mlx5_wqe_data_seg);
	if (attr->create_flags & IB_QP_CREATE_SIGNATURE_EN &&
	    ALIGN(max_t(int, inl_size, size), MLX5_SEND_WQE_BB) < MLX5_SIG_WQE_SIZE)
			return MLX5_SIG_WQE_SIZE;
	else
		return ALIGN(max_t(int, inl_size, size), MLX5_SEND_WQE_BB);
}

static int get_send_sge(struct ib_qp_init_attr *attr, int wqe_size)
{
	int max_sge;

	if (attr->qp_type == IB_QPT_RC)
		max_sge = (min_t(int, wqe_size, 512) -
			   sizeof(struct mlx5_wqe_ctrl_seg) -
			   sizeof(struct mlx5_wqe_raddr_seg)) /
			sizeof(struct mlx5_wqe_data_seg);
	else if (attr->qp_type == IB_QPT_XRC_INI)
		max_sge = (min_t(int, wqe_size, 512) -
			   sizeof(struct mlx5_wqe_ctrl_seg) -
			   sizeof(struct mlx5_wqe_xrc_seg) -
			   sizeof(struct mlx5_wqe_raddr_seg)) /
			sizeof(struct mlx5_wqe_data_seg);
	else
		max_sge = (wqe_size - sq_overhead(attr)) /
			sizeof(struct mlx5_wqe_data_seg);

	return min_t(int, max_sge, wqe_size - sq_overhead(attr) /
		     sizeof(struct mlx5_wqe_data_seg));
}

static int calc_sq_size(struct mlx5_ib_dev *dev, struct ib_qp_init_attr *attr,
			struct mlx5_ib_qp *qp)
{
	int wqe_size;
	int wq_size;

	if (!attr->cap.max_send_wr)
		return 0;

	wqe_size = calc_send_wqe(attr);
	mlx5_ib_dbg(dev, "wqe_size %d\n", wqe_size);
	if (wqe_size < 0)
		return wqe_size;

	if (wqe_size > MLX5_CAP_GEN(dev->mdev, max_wqe_sz_sq)) {
		mlx5_ib_dbg(dev, "wqe_size(%d) > max_sq_desc_sz(%d)\n",
			    wqe_size, MLX5_CAP_GEN(dev->mdev, max_wqe_sz_sq));
		return -EINVAL;
	}

	qp->max_inline_data = wqe_size - sq_overhead(attr) -
			      sizeof(struct mlx5_wqe_inline_seg);
	attr->cap.max_inline_data = qp->max_inline_data;

	if (attr->create_flags & IB_QP_CREATE_SIGNATURE_EN)
		qp->signature_en = true;

	wq_size = roundup_pow_of_two(attr->cap.max_send_wr * wqe_size);
	qp->sq.wqe_cnt = wq_size / MLX5_SEND_WQE_BB;
	if (qp->sq.wqe_cnt > (1 << MLX5_CAP_GEN(dev->mdev, log_max_qp_sz))) {
		mlx5_ib_dbg(dev, "send queue size (%d * %d / %d -> %d) exceeds limits(%d)\n",
			    attr->cap.max_send_wr, wqe_size, MLX5_SEND_WQE_BB,
			    qp->sq.wqe_cnt,
			    1 << MLX5_CAP_GEN(dev->mdev, log_max_qp_sz));
		return -ENOMEM;
	}
	qp->sq.wqe_shift = ilog2(MLX5_SEND_WQE_BB);
	qp->sq.max_gs = get_send_sge(attr, wqe_size);
	if (qp->sq.max_gs < attr->cap.max_send_sge)
		return -ENOMEM;

	attr->cap.max_send_sge = qp->sq.max_gs;
	qp->sq.max_post = wq_size / wqe_size;
	attr->cap.max_send_wr = qp->sq.max_post;

	return wq_size;
}

static int set_user_buf_size(struct mlx5_ib_dev *dev,
			    struct mlx5_ib_qp *qp,
			    struct mlx5_ib_create_qp *ucmd,
			    struct mlx5_ib_qp_base *base,
			    struct ib_qp_init_attr *attr)
{
	int desc_sz = 1 << qp->sq.wqe_shift;

	if (desc_sz > MLX5_CAP_GEN(dev->mdev, max_wqe_sz_sq)) {
		mlx5_ib_warn(dev, "desc_sz %d, max_sq_desc_sz %d\n",
			     desc_sz, MLX5_CAP_GEN(dev->mdev, max_wqe_sz_sq));
		return -EINVAL;
	}

	if (ucmd->sq_wqe_count && !is_power_of_2(ucmd->sq_wqe_count)) {
		mlx5_ib_warn(dev, "sq_wqe_count %d is not a power of two\n",
			     ucmd->sq_wqe_count);
		return -EINVAL;
	}

	qp->sq.wqe_cnt = ucmd->sq_wqe_count;

	if (qp->sq.wqe_cnt > (1 << MLX5_CAP_GEN(dev->mdev, log_max_qp_sz))) {
		mlx5_ib_warn(dev, "wqe_cnt %d, max_wqes %d\n",
			     qp->sq.wqe_cnt,
			     1 << MLX5_CAP_GEN(dev->mdev, log_max_qp_sz));
		return -EINVAL;
	}

	if (attr->qp_type == IB_QPT_RAW_PACKET ||
	    qp->flags & MLX5_IB_QP_UNDERLAY) {
		base->ubuffer.buf_size = qp->rq.wqe_cnt << qp->rq.wqe_shift;
		qp->raw_packet_qp.sq.ubuffer.buf_size = qp->sq.wqe_cnt << 6;
	} else {
		base->ubuffer.buf_size = (qp->rq.wqe_cnt << qp->rq.wqe_shift) +
					 (qp->sq.wqe_cnt << 6);
	}

	return 0;
}

static int qp_has_rq(struct ib_qp_init_attr *attr)
{
	if (attr->qp_type == IB_QPT_XRC_INI ||
	    attr->qp_type == IB_QPT_XRC_TGT || attr->srq ||
	    attr->qp_type == MLX5_IB_QPT_REG_UMR ||
	    !attr->cap.max_recv_wr)
		return 0;

	return 1;
}

enum {
	/* this is the first blue flame register in the array of bfregs assigned
	 * to a processes. Since we do not use it for blue flame but rather
	 * regular 64 bit doorbells, we do not need a lock for maintaiing
	 * "odd/even" order
	 */
	NUM_NON_BLUE_FLAME_BFREGS = 1,
};

static int max_bfregs(struct mlx5_ib_dev *dev, struct mlx5_bfreg_info *bfregi)
{
	return get_num_static_uars(dev, bfregi) * MLX5_NON_FP_BFREGS_PER_UAR;
}

static int num_med_bfreg(struct mlx5_ib_dev *dev,
			 struct mlx5_bfreg_info *bfregi)
{
	int n;

	n = max_bfregs(dev, bfregi) - bfregi->num_low_latency_bfregs -
	    NUM_NON_BLUE_FLAME_BFREGS;

	return n >= 0 ? n : 0;
}

static int first_med_bfreg(struct mlx5_ib_dev *dev,
			   struct mlx5_bfreg_info *bfregi)
{
	return num_med_bfreg(dev, bfregi) ? 1 : -ENOMEM;
}

static int first_hi_bfreg(struct mlx5_ib_dev *dev,
			  struct mlx5_bfreg_info *bfregi)
{
	int med;

	med = num_med_bfreg(dev, bfregi);
	return ++med;
}

static int alloc_high_class_bfreg(struct mlx5_ib_dev *dev,
				  struct mlx5_bfreg_info *bfregi)
{
	int i;

	for (i = first_hi_bfreg(dev, bfregi); i < max_bfregs(dev, bfregi); i++) {
		if (!bfregi->count[i]) {
			bfregi->count[i]++;
			return i;
		}
	}

	return -ENOMEM;
}

static int alloc_med_class_bfreg(struct mlx5_ib_dev *dev,
				 struct mlx5_bfreg_info *bfregi)
{
	int minidx = first_med_bfreg(dev, bfregi);
	int i;

	if (minidx < 0)
		return minidx;

	for (i = minidx; i < first_hi_bfreg(dev, bfregi); i++) {
		if (bfregi->count[i] < bfregi->count[minidx])
			minidx = i;
		if (!bfregi->count[minidx])
			break;
	}

	bfregi->count[minidx]++;
	return minidx;
}

static int alloc_bfreg(struct mlx5_ib_dev *dev,
		       struct mlx5_bfreg_info *bfregi)
{
	int bfregn = -ENOMEM;

	mutex_lock(&bfregi->lock);
	if (bfregi->ver >= 2) {
		bfregn = alloc_high_class_bfreg(dev, bfregi);
		if (bfregn < 0)
			bfregn = alloc_med_class_bfreg(dev, bfregi);
	}

	if (bfregn < 0) {
		BUILD_BUG_ON(NUM_NON_BLUE_FLAME_BFREGS != 1);
		bfregn = 0;
		bfregi->count[bfregn]++;
	}
	mutex_unlock(&bfregi->lock);

	return bfregn;
}

void mlx5_ib_free_bfreg(struct mlx5_ib_dev *dev, struct mlx5_bfreg_info *bfregi, int bfregn)
{
	mutex_lock(&bfregi->lock);
	bfregi->count[bfregn]--;
	mutex_unlock(&bfregi->lock);
}

static enum mlx5_qp_state to_mlx5_state(enum ib_qp_state state)
{
	switch (state) {
	case IB_QPS_RESET:	return MLX5_QP_STATE_RST;
	case IB_QPS_INIT:	return MLX5_QP_STATE_INIT;
	case IB_QPS_RTR:	return MLX5_QP_STATE_RTR;
	case IB_QPS_RTS:	return MLX5_QP_STATE_RTS;
	case IB_QPS_SQD:	return MLX5_QP_STATE_SQD;
	case IB_QPS_SQE:	return MLX5_QP_STATE_SQER;
	case IB_QPS_ERR:	return MLX5_QP_STATE_ERR;
	default:		return -1;
	}
}

static int to_mlx5_st(enum ib_qp_type type)
{
	switch (type) {
	case IB_QPT_RC:			return MLX5_QP_ST_RC;
	case IB_QPT_UC:			return MLX5_QP_ST_UC;
	case IB_QPT_UD:			return MLX5_QP_ST_UD;
	case MLX5_IB_QPT_REG_UMR:	return MLX5_QP_ST_REG_UMR;
	case IB_QPT_XRC_INI:
	case IB_QPT_XRC_TGT:		return MLX5_QP_ST_XRC;
	case IB_QPT_SMI:		return MLX5_QP_ST_QP0;
	case MLX5_IB_QPT_HW_GSI:	return MLX5_QP_ST_QP1;
	case MLX5_IB_QPT_DCI:		return MLX5_QP_ST_DCI;
	case IB_QPT_RAW_IPV6:		return MLX5_QP_ST_RAW_IPV6;
	case IB_QPT_RAW_PACKET:
	case IB_QPT_RAW_ETHERTYPE:	return MLX5_QP_ST_RAW_ETHERTYPE;
	case IB_QPT_MAX:
	default:		return -EINVAL;
	}
}

static void mlx5_ib_lock_cqs(struct mlx5_ib_cq *send_cq,
			     struct mlx5_ib_cq *recv_cq);
static void mlx5_ib_unlock_cqs(struct mlx5_ib_cq *send_cq,
			       struct mlx5_ib_cq *recv_cq);

int bfregn_to_uar_index(struct mlx5_ib_dev *dev,
			struct mlx5_bfreg_info *bfregi, u32 bfregn,
			bool dyn_bfreg)
{
	unsigned int bfregs_per_sys_page;
	u32 index_of_sys_page;
	u32 offset;

	bfregs_per_sys_page = get_uars_per_sys_page(dev, bfregi->lib_uar_4k) *
				MLX5_NON_FP_BFREGS_PER_UAR;
	index_of_sys_page = bfregn / bfregs_per_sys_page;

	if (dyn_bfreg) {
		index_of_sys_page += bfregi->num_static_sys_pages;

		if (index_of_sys_page >= bfregi->num_sys_pages)
			return -EINVAL;

		if (bfregn > bfregi->num_dyn_bfregs ||
		    bfregi->sys_pages[index_of_sys_page] == MLX5_IB_INVALID_UAR_INDEX) {
			mlx5_ib_dbg(dev, "Invalid dynamic uar index\n");
			return -EINVAL;
		}
	}

	offset = bfregn % bfregs_per_sys_page / MLX5_NON_FP_BFREGS_PER_UAR;
	return bfregi->sys_pages[index_of_sys_page] + offset;
}

static int mlx5_ib_umem_get(struct mlx5_ib_dev *dev, struct ib_udata *udata,
			    unsigned long addr, size_t size,
			    struct ib_umem **umem, int *npages, int *page_shift,
			    int *ncont, u32 *offset)
{
	int err;

	*umem = ib_umem_get(udata, addr, size, 0, 0);
	if (IS_ERR(*umem)) {
		mlx5_ib_dbg(dev, "umem_get failed\n");
		return PTR_ERR(*umem);
	}

	mlx5_ib_cont_pages(*umem, addr, 0, npages, page_shift, ncont, NULL);

	err = mlx5_ib_get_buf_offset(addr, *page_shift, offset);
	if (err) {
		mlx5_ib_warn(dev, "bad offset\n");
		goto err_umem;
	}

	mlx5_ib_dbg(dev, "addr 0x%lx, size %zu, npages %d, page_shift %d, ncont %d, offset %d\n",
		    addr, size, *npages, *page_shift, *ncont, *offset);

	return 0;

err_umem:
	ib_umem_release(*umem);
	*umem = NULL;

	return err;
}

static void destroy_user_rq(struct mlx5_ib_dev *dev, struct ib_pd *pd,
			    struct mlx5_ib_rwq *rwq, struct ib_udata *udata)
{
	struct mlx5_ib_ucontext *context =
		rdma_udata_to_drv_context(
			udata,
			struct mlx5_ib_ucontext,
			ibucontext);

	if (rwq->create_flags & MLX5_IB_WQ_FLAGS_DELAY_DROP)
		atomic_dec(&dev->delay_drop.rqs_cnt);

	mlx5_ib_db_unmap_user(context, &rwq->db);
	if (rwq->umem)
		ib_umem_release(rwq->umem);
}

static int create_user_rq(struct mlx5_ib_dev *dev, struct ib_pd *pd,
			  struct ib_udata *udata, struct mlx5_ib_rwq *rwq,
			  struct mlx5_ib_create_wq *ucmd)
{
	struct mlx5_ib_ucontext *ucontext = rdma_udata_to_drv_context(
		udata, struct mlx5_ib_ucontext, ibucontext);
	int page_shift = 0;
	int npages;
	u32 offset = 0;
	int ncont = 0;
	int err;

	if (!ucmd->buf_addr)
		return -EINVAL;

	rwq->umem = ib_umem_get(udata, ucmd->buf_addr, rwq->buf_size, 0, 0);
	if (IS_ERR(rwq->umem)) {
		mlx5_ib_dbg(dev, "umem_get failed\n");
		err = PTR_ERR(rwq->umem);
		return err;
	}

	mlx5_ib_cont_pages(rwq->umem, ucmd->buf_addr, 0, &npages, &page_shift,
			   &ncont, NULL);
	err = mlx5_ib_get_buf_offset(ucmd->buf_addr, page_shift,
				     &rwq->rq_page_offset);
	if (err) {
		mlx5_ib_warn(dev, "bad offset\n");
		goto err_umem;
	}

	rwq->rq_num_pas = ncont;
	rwq->page_shift = page_shift;
	rwq->log_page_size =  page_shift - MLX5_ADAPTER_PAGE_SHIFT;
	rwq->wq_sig = !!(ucmd->flags & MLX5_WQ_FLAG_SIGNATURE);

	mlx5_ib_dbg(dev, "addr 0x%llx, size %zd, npages %d, page_shift %d, ncont %d, offset %d\n",
		    (unsigned long long)ucmd->buf_addr, rwq->buf_size,
		    npages, page_shift, ncont, offset);

	err = mlx5_ib_db_map_user(ucontext, udata, ucmd->db_addr, &rwq->db);
	if (err) {
		mlx5_ib_dbg(dev, "map failed\n");
		goto err_umem;
	}

	rwq->create_type = MLX5_WQ_USER;
	return 0;

err_umem:
	ib_umem_release(rwq->umem);
	return err;
}

static int adjust_bfregn(struct mlx5_ib_dev *dev,
			 struct mlx5_bfreg_info *bfregi, int bfregn)
{
	return bfregn / MLX5_NON_FP_BFREGS_PER_UAR * MLX5_BFREGS_PER_UAR +
				bfregn % MLX5_NON_FP_BFREGS_PER_UAR;
}

static int create_user_qp(struct mlx5_ib_dev *dev, struct ib_pd *pd,
			  struct mlx5_ib_qp *qp, struct ib_udata *udata,
			  struct ib_qp_init_attr *attr,
			  u32 **in,
			  struct mlx5_ib_create_qp_resp *resp, int *inlen,
			  struct mlx5_ib_qp_base *base)
{
	struct mlx5_ib_ucontext *context;
	struct mlx5_ib_create_qp ucmd;
	struct mlx5_ib_ubuffer *ubuffer = &base->ubuffer;
	int page_shift = 0;
	int uar_index = 0;
	int npages;
	u32 offset = 0;
	int bfregn;
	int ncont = 0;
	__be64 *pas;
	void *qpc;
	int err;
	u16 uid;

	err = ib_copy_from_udata(&ucmd, udata, sizeof(ucmd));
	if (err) {
		mlx5_ib_dbg(dev, "copy failed\n");
		return err;
	}

	context = rdma_udata_to_drv_context(udata, struct mlx5_ib_ucontext,
					    ibucontext);
	if (ucmd.flags & MLX5_QP_FLAG_BFREG_INDEX) {
		uar_index = bfregn_to_uar_index(dev, &context->bfregi,
						ucmd.bfreg_index, true);
		if (uar_index < 0)
			return uar_index;

		bfregn = MLX5_IB_INVALID_BFREG;
	} else if (qp->flags & MLX5_IB_QP_CROSS_CHANNEL) {
		/*
		 * TBD: should come from the verbs when we have the API
		 */
		/* In CROSS_CHANNEL CQ and QP must use the same UAR */
		bfregn = MLX5_CROSS_CHANNEL_BFREG;
	}
	else {
		bfregn = alloc_bfreg(dev, &context->bfregi);
		if (bfregn < 0)
			return bfregn;
	}

	mlx5_ib_dbg(dev, "bfregn 0x%x, uar_index 0x%x\n", bfregn, uar_index);
	if (bfregn != MLX5_IB_INVALID_BFREG)
		uar_index = bfregn_to_uar_index(dev, &context->bfregi, bfregn,
						false);

	qp->rq.offset = 0;
	qp->sq.wqe_shift = ilog2(MLX5_SEND_WQE_BB);
	qp->sq.offset = qp->rq.wqe_cnt << qp->rq.wqe_shift;

	err = set_user_buf_size(dev, qp, &ucmd, base, attr);
	if (err)
		goto err_bfreg;

	if (ucmd.buf_addr && ubuffer->buf_size) {
		ubuffer->buf_addr = ucmd.buf_addr;
		err = mlx5_ib_umem_get(dev, udata, ubuffer->buf_addr,
				       ubuffer->buf_size, &ubuffer->umem,
				       &npages, &page_shift, &ncont, &offset);
		if (err)
			goto err_bfreg;
	} else {
		ubuffer->umem = NULL;
	}

	*inlen = MLX5_ST_SZ_BYTES(create_qp_in) +
		 MLX5_FLD_SZ_BYTES(create_qp_in, pas[0]) * ncont;
	*in = kvzalloc(*inlen, GFP_KERNEL);
	if (!*in) {
		err = -ENOMEM;
		goto err_umem;
	}

	uid = (attr->qp_type != IB_QPT_XRC_TGT &&
	       attr->qp_type != IB_QPT_XRC_INI) ? to_mpd(pd)->uid : 0;
	MLX5_SET(create_qp_in, *in, uid, uid);
	pas = (__be64 *)MLX5_ADDR_OF(create_qp_in, *in, pas);
	if (ubuffer->umem)
		mlx5_ib_populate_pas(dev, ubuffer->umem, page_shift, pas, 0);

	qpc = MLX5_ADDR_OF(create_qp_in, *in, qpc);

	MLX5_SET(qpc, qpc, log_page_size, page_shift - MLX5_ADAPTER_PAGE_SHIFT);
	MLX5_SET(qpc, qpc, page_offset, offset);

	MLX5_SET(qpc, qpc, uar_page, uar_index);
	if (bfregn != MLX5_IB_INVALID_BFREG)
		resp->bfreg_index = adjust_bfregn(dev, &context->bfregi, bfregn);
	else
		resp->bfreg_index = MLX5_IB_INVALID_BFREG;
	qp->bfregn = bfregn;

	err = mlx5_ib_db_map_user(context, udata, ucmd.db_addr, &qp->db);
	if (err) {
		mlx5_ib_dbg(dev, "map failed\n");
		goto err_free;
	}

	err = ib_copy_to_udata(udata, resp, min(udata->outlen, sizeof(*resp)));
	if (err) {
		mlx5_ib_dbg(dev, "copy failed\n");
		goto err_unmap;
	}
	qp->create_type = MLX5_QP_USER;

	return 0;

err_unmap:
	mlx5_ib_db_unmap_user(context, &qp->db);

err_free:
	kvfree(*in);

err_umem:
	if (ubuffer->umem)
		ib_umem_release(ubuffer->umem);

err_bfreg:
	if (bfregn != MLX5_IB_INVALID_BFREG)
		mlx5_ib_free_bfreg(dev, &context->bfregi, bfregn);
	return err;
}

static void destroy_qp_user(struct mlx5_ib_dev *dev, struct ib_pd *pd,
			    struct mlx5_ib_qp *qp, struct mlx5_ib_qp_base *base,
			    struct ib_udata *udata)
{
	struct mlx5_ib_ucontext *context =
		rdma_udata_to_drv_context(
			udata,
			struct mlx5_ib_ucontext,
			ibucontext);

	mlx5_ib_db_unmap_user(context, &qp->db);
	if (base->ubuffer.umem)
		ib_umem_release(base->ubuffer.umem);

	/*
	 * Free only the BFREGs which are handled by the kernel.
	 * BFREGs of UARs allocated dynamically are handled by user.
	 */
	if (qp->bfregn != MLX5_IB_INVALID_BFREG)
		mlx5_ib_free_bfreg(dev, &context->bfregi, qp->bfregn);
}

/* get_sq_edge - Get the next nearby edge.
 *
 * An 'edge' is defined as the first following address after the end
 * of the fragment or the SQ. Accordingly, during the WQE construction
 * which repetitively increases the pointer to write the next data, it
 * simply should check if it gets to an edge.
 *
 * @sq - SQ buffer.
 * @idx - Stride index in the SQ buffer.
 *
 * Return:
 *	The new edge.
 */
static void *get_sq_edge(struct mlx5_ib_wq *sq, u32 idx)
{
	void *fragment_end;

	fragment_end = mlx5_frag_buf_get_wqe
		(&sq->fbc,
		 mlx5_frag_buf_get_idx_last_contig_stride(&sq->fbc, idx));

	return fragment_end + MLX5_SEND_WQE_BB;
}

static int create_kernel_qp(struct mlx5_ib_dev *dev,
			    struct ib_qp_init_attr *init_attr,
			    struct mlx5_ib_qp *qp,
			    u32 **in, int *inlen,
			    struct mlx5_ib_qp_base *base)
{
	int uar_index;
	void *qpc;
	int err;

	if (init_attr->create_flags & ~(IB_QP_CREATE_SIGNATURE_EN |
					IB_QP_CREATE_BLOCK_MULTICAST_LOOPBACK |
					IB_QP_CREATE_IPOIB_UD_LSO |
					IB_QP_CREATE_NETIF_QP |
					mlx5_ib_create_qp_sqpn_qp1()))
		return -EINVAL;

	if (init_attr->qp_type == MLX5_IB_QPT_REG_UMR)
		qp->bf.bfreg = &dev->fp_bfreg;
	else
		qp->bf.bfreg = &dev->bfreg;

	/* We need to divide by two since each register is comprised of
	 * two buffers of identical size, namely odd and even
	 */
	qp->bf.buf_size = (1 << MLX5_CAP_GEN(dev->mdev, log_bf_reg_size)) / 2;
	uar_index = qp->bf.bfreg->index;

	err = calc_sq_size(dev, init_attr, qp);
	if (err < 0) {
		mlx5_ib_dbg(dev, "err %d\n", err);
		return err;
	}

	qp->rq.offset = 0;
	qp->sq.offset = qp->rq.wqe_cnt << qp->rq.wqe_shift;
	base->ubuffer.buf_size = err + (qp->rq.wqe_cnt << qp->rq.wqe_shift);

	err = mlx5_frag_buf_alloc_node(dev->mdev, base->ubuffer.buf_size,
				       &qp->buf, dev->mdev->priv.numa_node);
	if (err) {
		mlx5_ib_dbg(dev, "err %d\n", err);
		return err;
	}

	if (qp->rq.wqe_cnt)
		mlx5_init_fbc(qp->buf.frags, qp->rq.wqe_shift,
			      ilog2(qp->rq.wqe_cnt), &qp->rq.fbc);

	if (qp->sq.wqe_cnt) {
		int sq_strides_offset = (qp->sq.offset  & (PAGE_SIZE - 1)) /
					MLX5_SEND_WQE_BB;
		mlx5_init_fbc_offset(qp->buf.frags +
				     (qp->sq.offset / PAGE_SIZE),
				     ilog2(MLX5_SEND_WQE_BB),
				     ilog2(qp->sq.wqe_cnt),
				     sq_strides_offset, &qp->sq.fbc);

		qp->sq.cur_edge = get_sq_edge(&qp->sq, 0);
	}

	*inlen = MLX5_ST_SZ_BYTES(create_qp_in) +
		 MLX5_FLD_SZ_BYTES(create_qp_in, pas[0]) * qp->buf.npages;
	*in = kvzalloc(*inlen, GFP_KERNEL);
	if (!*in) {
		err = -ENOMEM;
		goto err_buf;
	}

	qpc = MLX5_ADDR_OF(create_qp_in, *in, qpc);
	MLX5_SET(qpc, qpc, uar_page, uar_index);
	MLX5_SET(qpc, qpc, log_page_size, qp->buf.page_shift - MLX5_ADAPTER_PAGE_SHIFT);

	/* Set "fast registration enabled" for all kernel QPs */
	MLX5_SET(qpc, qpc, fre, 1);
	MLX5_SET(qpc, qpc, rlky, 1);

	if (init_attr->create_flags & mlx5_ib_create_qp_sqpn_qp1()) {
		MLX5_SET(qpc, qpc, deth_sqpn, 1);
		qp->flags |= MLX5_IB_QP_SQPN_QP1;
	}

	mlx5_fill_page_frag_array(&qp->buf,
				  (__be64 *)MLX5_ADDR_OF(create_qp_in,
							 *in, pas));

	err = mlx5_db_alloc(dev->mdev, &qp->db);
	if (err) {
		mlx5_ib_dbg(dev, "err %d\n", err);
		goto err_free;
	}

	qp->sq.wrid = kvmalloc_array(qp->sq.wqe_cnt,
				     sizeof(*qp->sq.wrid), GFP_KERNEL);
	qp->sq.wr_data = kvmalloc_array(qp->sq.wqe_cnt,
					sizeof(*qp->sq.wr_data), GFP_KERNEL);
	qp->rq.wrid = kvmalloc_array(qp->rq.wqe_cnt,
				     sizeof(*qp->rq.wrid), GFP_KERNEL);
	qp->sq.w_list = kvmalloc_array(qp->sq.wqe_cnt,
				       sizeof(*qp->sq.w_list), GFP_KERNEL);
	qp->sq.wqe_head = kvmalloc_array(qp->sq.wqe_cnt,
					 sizeof(*qp->sq.wqe_head), GFP_KERNEL);

	if (!qp->sq.wrid || !qp->sq.wr_data || !qp->rq.wrid ||
	    !qp->sq.w_list || !qp->sq.wqe_head) {
		err = -ENOMEM;
		goto err_wrid;
	}
	qp->create_type = MLX5_QP_KERNEL;

	return 0;

err_wrid:
	kvfree(qp->sq.wqe_head);
	kvfree(qp->sq.w_list);
	kvfree(qp->sq.wrid);
	kvfree(qp->sq.wr_data);
	kvfree(qp->rq.wrid);
	mlx5_db_free(dev->mdev, &qp->db);

err_free:
	kvfree(*in);

err_buf:
	mlx5_frag_buf_free(dev->mdev, &qp->buf);
	return err;
}

static void destroy_qp_kernel(struct mlx5_ib_dev *dev, struct mlx5_ib_qp *qp)
{
	kvfree(qp->sq.wqe_head);
	kvfree(qp->sq.w_list);
	kvfree(qp->sq.wrid);
	kvfree(qp->sq.wr_data);
	kvfree(qp->rq.wrid);
	mlx5_db_free(dev->mdev, &qp->db);
	mlx5_frag_buf_free(dev->mdev, &qp->buf);
}

static u32 get_rx_type(struct mlx5_ib_qp *qp, struct ib_qp_init_attr *attr)
{
	if (attr->srq || (attr->qp_type == IB_QPT_XRC_TGT) ||
	    (attr->qp_type == MLX5_IB_QPT_DCI) ||
	    (attr->qp_type == IB_QPT_XRC_INI))
		return MLX5_SRQ_RQ;
	else if (!qp->has_rq)
		return MLX5_ZERO_LEN_RQ;
	else
		return MLX5_NON_ZERO_RQ;
}

static int is_connected(enum ib_qp_type qp_type)
{
	if (qp_type == IB_QPT_RC || qp_type == IB_QPT_UC ||
	    qp_type == MLX5_IB_QPT_DCI)
		return 1;

	return 0;
}

static int create_raw_packet_qp_tis(struct mlx5_ib_dev *dev,
				    struct mlx5_ib_qp *qp,
				    struct mlx5_ib_sq *sq, u32 tdn,
				    struct ib_pd *pd)
{
	u32 in[MLX5_ST_SZ_DW(create_tis_in)] = {0};
	void *tisc = MLX5_ADDR_OF(create_tis_in, in, ctx);

	MLX5_SET(create_tis_in, in, uid, to_mpd(pd)->uid);
	MLX5_SET(tisc, tisc, transport_domain, tdn);
	if (qp->flags & MLX5_IB_QP_UNDERLAY)
		MLX5_SET(tisc, tisc, underlay_qpn, qp->underlay_qpn);

	return mlx5_core_create_tis(dev->mdev, in, sizeof(in), &sq->tisn);
}

static void destroy_raw_packet_qp_tis(struct mlx5_ib_dev *dev,
				      struct mlx5_ib_sq *sq, struct ib_pd *pd)
{
	mlx5_cmd_destroy_tis(dev->mdev, sq->tisn, to_mpd(pd)->uid);
}

static void destroy_flow_rule_vport_sq(struct mlx5_ib_sq *sq)
{
	if (sq->flow_rule)
		mlx5_del_flow_rules(sq->flow_rule);
	sq->flow_rule = NULL;
}

static int create_raw_packet_qp_sq(struct mlx5_ib_dev *dev,
				   struct ib_udata *udata,
				   struct mlx5_ib_sq *sq, void *qpin,
				   struct ib_pd *pd)
{
	struct mlx5_ib_ubuffer *ubuffer = &sq->ubuffer;
	__be64 *pas;
	void *in;
	void *sqc;
	void *qpc = MLX5_ADDR_OF(create_qp_in, qpin, qpc);
	void *wq;
	int inlen;
	int err;
	int page_shift = 0;
	int npages;
	int ncont = 0;
	u32 offset = 0;

	err = mlx5_ib_umem_get(dev, udata, ubuffer->buf_addr, ubuffer->buf_size,
			       &sq->ubuffer.umem, &npages, &page_shift, &ncont,
			       &offset);
	if (err)
		return err;

	inlen = MLX5_ST_SZ_BYTES(create_sq_in) + sizeof(u64) * ncont;
	in = kvzalloc(inlen, GFP_KERNEL);
	if (!in) {
		err = -ENOMEM;
		goto err_umem;
	}

	MLX5_SET(create_sq_in, in, uid, to_mpd(pd)->uid);
	sqc = MLX5_ADDR_OF(create_sq_in, in, ctx);
	MLX5_SET(sqc, sqc, flush_in_error_en, 1);
	if (MLX5_CAP_ETH(dev->mdev, multi_pkt_send_wqe))
		MLX5_SET(sqc, sqc, allow_multi_pkt_send_wqe, 1);
	MLX5_SET(sqc, sqc, state, MLX5_SQC_STATE_RST);
	MLX5_SET(sqc, sqc, user_index, MLX5_GET(qpc, qpc, user_index));
	MLX5_SET(sqc, sqc, cqn, MLX5_GET(qpc, qpc, cqn_snd));
	MLX5_SET(sqc, sqc, tis_lst_sz, 1);
	MLX5_SET(sqc, sqc, tis_num_0, sq->tisn);
	if (MLX5_CAP_GEN(dev->mdev, eth_net_offloads) &&
	    MLX5_CAP_ETH(dev->mdev, swp))
		MLX5_SET(sqc, sqc, allow_swp, 1);

	wq = MLX5_ADDR_OF(sqc, sqc, wq);
	MLX5_SET(wq, wq, wq_type, MLX5_WQ_TYPE_CYCLIC);
	MLX5_SET(wq, wq, pd, MLX5_GET(qpc, qpc, pd));
	MLX5_SET(wq, wq, uar_page, MLX5_GET(qpc, qpc, uar_page));
	MLX5_SET64(wq, wq, dbr_addr, MLX5_GET64(qpc, qpc, dbr_addr));
	MLX5_SET(wq, wq, log_wq_stride, ilog2(MLX5_SEND_WQE_BB));
	MLX5_SET(wq, wq, log_wq_sz, MLX5_GET(qpc, qpc, log_sq_size));
	MLX5_SET(wq, wq, log_wq_pg_sz,  page_shift - MLX5_ADAPTER_PAGE_SHIFT);
	MLX5_SET(wq, wq, page_offset, offset);

	pas = (__be64 *)MLX5_ADDR_OF(wq, wq, pas);
	mlx5_ib_populate_pas(dev, sq->ubuffer.umem, page_shift, pas, 0);

	err = mlx5_core_create_sq_tracked(dev->mdev, in, inlen, &sq->base.mqp);

	kvfree(in);

	if (err)
		goto err_umem;

	return 0;

err_umem:
	ib_umem_release(sq->ubuffer.umem);
	sq->ubuffer.umem = NULL;

	return err;
}

static void destroy_raw_packet_qp_sq(struct mlx5_ib_dev *dev,
				     struct mlx5_ib_sq *sq)
{
	destroy_flow_rule_vport_sq(sq);
	mlx5_core_destroy_sq_tracked(dev->mdev, &sq->base.mqp);
	ib_umem_release(sq->ubuffer.umem);
}

static size_t get_rq_pas_size(void *qpc)
{
	u32 log_page_size = MLX5_GET(qpc, qpc, log_page_size) + 12;
	u32 log_rq_stride = MLX5_GET(qpc, qpc, log_rq_stride);
	u32 log_rq_size   = MLX5_GET(qpc, qpc, log_rq_size);
	u32 page_offset   = MLX5_GET(qpc, qpc, page_offset);
	u32 po_quanta	  = 1 << (log_page_size - 6);
	u32 rq_sz	  = 1 << (log_rq_size + 4 + log_rq_stride);
	u32 page_size	  = 1 << log_page_size;
	u32 rq_sz_po      = rq_sz + (page_offset * po_quanta);
	u32 rq_num_pas	  = (rq_sz_po + page_size - 1) / page_size;

	return rq_num_pas * sizeof(u64);
}

static int create_raw_packet_qp_rq(struct mlx5_ib_dev *dev,
				   struct mlx5_ib_rq *rq, void *qpin,
				   size_t qpinlen, struct ib_pd *pd)
{
	struct mlx5_ib_qp *mqp = rq->base.container_mibqp;
	__be64 *pas;
	__be64 *qp_pas;
	void *in;
	void *rqc;
	void *wq;
	void *qpc = MLX5_ADDR_OF(create_qp_in, qpin, qpc);
	size_t rq_pas_size = get_rq_pas_size(qpc);
	size_t inlen;
	int err;

	if (qpinlen < rq_pas_size + MLX5_BYTE_OFF(create_qp_in, pas))
		return -EINVAL;

	inlen = MLX5_ST_SZ_BYTES(create_rq_in) + rq_pas_size;
	in = kvzalloc(inlen, GFP_KERNEL);
	if (!in)
		return -ENOMEM;

	MLX5_SET(create_rq_in, in, uid, to_mpd(pd)->uid);
	rqc = MLX5_ADDR_OF(create_rq_in, in, ctx);
	if (!(rq->flags & MLX5_IB_RQ_CVLAN_STRIPPING))
		MLX5_SET(rqc, rqc, vsd, 1);
	MLX5_SET(rqc, rqc, mem_rq_type, MLX5_RQC_MEM_RQ_TYPE_MEMORY_RQ_INLINE);
	MLX5_SET(rqc, rqc, state, MLX5_RQC_STATE_RST);
	MLX5_SET(rqc, rqc, flush_in_error_en, 1);
	MLX5_SET(rqc, rqc, user_index, MLX5_GET(qpc, qpc, user_index));
	MLX5_SET(rqc, rqc, cqn, MLX5_GET(qpc, qpc, cqn_rcv));

	if (mqp->flags & MLX5_IB_QP_CAP_SCATTER_FCS)
		MLX5_SET(rqc, rqc, scatter_fcs, 1);

	wq = MLX5_ADDR_OF(rqc, rqc, wq);
	MLX5_SET(wq, wq, wq_type, MLX5_WQ_TYPE_CYCLIC);
	if (rq->flags & MLX5_IB_RQ_PCI_WRITE_END_PADDING)
		MLX5_SET(wq, wq, end_padding_mode, MLX5_WQ_END_PAD_MODE_ALIGN);
	MLX5_SET(wq, wq, page_offset, MLX5_GET(qpc, qpc, page_offset));
	MLX5_SET(wq, wq, pd, MLX5_GET(qpc, qpc, pd));
	MLX5_SET64(wq, wq, dbr_addr, MLX5_GET64(qpc, qpc, dbr_addr));
	MLX5_SET(wq, wq, log_wq_stride, MLX5_GET(qpc, qpc, log_rq_stride) + 4);
	MLX5_SET(wq, wq, log_wq_pg_sz, MLX5_GET(qpc, qpc, log_page_size));
	MLX5_SET(wq, wq, log_wq_sz, MLX5_GET(qpc, qpc, log_rq_size));

	pas = (__be64 *)MLX5_ADDR_OF(wq, wq, pas);
	qp_pas = (__be64 *)MLX5_ADDR_OF(create_qp_in, qpin, pas);
	memcpy(pas, qp_pas, rq_pas_size);

	err = mlx5_core_create_rq_tracked(dev->mdev, in, inlen, &rq->base.mqp);

	kvfree(in);

	return err;
}

static void destroy_raw_packet_qp_rq(struct mlx5_ib_dev *dev,
				     struct mlx5_ib_rq *rq)
{
	mlx5_core_destroy_rq_tracked(dev->mdev, &rq->base.mqp);
}

static bool tunnel_offload_supported(struct mlx5_core_dev *dev)
{
	return  (MLX5_CAP_ETH(dev, tunnel_stateless_vxlan) ||
		 MLX5_CAP_ETH(dev, tunnel_stateless_gre) ||
		 MLX5_CAP_ETH(dev, tunnel_stateless_geneve_rx));
}

static void destroy_raw_packet_qp_tir(struct mlx5_ib_dev *dev,
				      struct mlx5_ib_rq *rq,
				      u32 qp_flags_en,
				      struct ib_pd *pd)
{
	if (qp_flags_en & (MLX5_QP_FLAG_TIR_ALLOW_SELF_LB_UC |
			   MLX5_QP_FLAG_TIR_ALLOW_SELF_LB_MC))
		mlx5_ib_disable_lb(dev, false, true);
	mlx5_cmd_destroy_tir(dev->mdev, rq->tirn, to_mpd(pd)->uid);
}

static int create_raw_packet_qp_tir(struct mlx5_ib_dev *dev,
				    struct mlx5_ib_rq *rq, u32 tdn,
				    u32 *qp_flags_en,
				    struct ib_pd *pd,
				    u32 *out, int outlen)
{
	u8 lb_flag = 0;
	u32 *in;
	void *tirc;
	int inlen;
	int err;

	inlen = MLX5_ST_SZ_BYTES(create_tir_in);
	in = kvzalloc(inlen, GFP_KERNEL);
	if (!in)
		return -ENOMEM;

	MLX5_SET(create_tir_in, in, uid, to_mpd(pd)->uid);
	tirc = MLX5_ADDR_OF(create_tir_in, in, ctx);
	MLX5_SET(tirc, tirc, disp_type, MLX5_TIRC_DISP_TYPE_DIRECT);
	MLX5_SET(tirc, tirc, inline_rqn, rq->base.mqp.qpn);
	MLX5_SET(tirc, tirc, transport_domain, tdn);
	if (*qp_flags_en & MLX5_QP_FLAG_TUNNEL_OFFLOADS)
		MLX5_SET(tirc, tirc, tunneled_offload_en, 1);

	if (*qp_flags_en & MLX5_QP_FLAG_TIR_ALLOW_SELF_LB_UC)
		lb_flag |= MLX5_TIRC_SELF_LB_BLOCK_BLOCK_UNICAST;

	if (*qp_flags_en & MLX5_QP_FLAG_TIR_ALLOW_SELF_LB_MC)
		lb_flag |= MLX5_TIRC_SELF_LB_BLOCK_BLOCK_MULTICAST;

	if (dev->is_rep) {
		lb_flag |= MLX5_TIRC_SELF_LB_BLOCK_BLOCK_UNICAST;
		*qp_flags_en |= MLX5_QP_FLAG_TIR_ALLOW_SELF_LB_UC;
	}

	MLX5_SET(tirc, tirc, self_lb_block, lb_flag);

	err = mlx5_core_create_tir_out(dev->mdev, in, inlen, out, outlen);

	rq->tirn = MLX5_GET(create_tir_out, out, tirn);
	if (!err && MLX5_GET(tirc, tirc, self_lb_block)) {
		err = mlx5_ib_enable_lb(dev, false, true);

		if (err)
			destroy_raw_packet_qp_tir(dev, rq, 0, pd);
	}
	kvfree(in);

	return err;
}

static int create_raw_packet_qp(struct mlx5_ib_dev *dev, struct mlx5_ib_qp *qp,
				u32 *in, size_t inlen,
				struct ib_pd *pd,
				struct ib_udata *udata,
				struct mlx5_ib_create_qp_resp *resp)
{
	struct mlx5_ib_raw_packet_qp *raw_packet_qp = &qp->raw_packet_qp;
	struct mlx5_ib_sq *sq = &raw_packet_qp->sq;
	struct mlx5_ib_rq *rq = &raw_packet_qp->rq;
	struct mlx5_ib_ucontext *mucontext = rdma_udata_to_drv_context(
		udata, struct mlx5_ib_ucontext, ibucontext);
	int err;
	u32 tdn = mucontext->tdn;
	u16 uid = to_mpd(pd)->uid;
	u32 out[MLX5_ST_SZ_DW(create_tir_out)] = {};

	if (qp->sq.wqe_cnt) {
		err = create_raw_packet_qp_tis(dev, qp, sq, tdn, pd);
		if (err)
			return err;

		err = create_raw_packet_qp_sq(dev, udata, sq, in, pd);
		if (err)
			goto err_destroy_tis;

		if (uid) {
			resp->tisn = sq->tisn;
			resp->comp_mask |= MLX5_IB_CREATE_QP_RESP_MASK_TISN;
			resp->sqn = sq->base.mqp.qpn;
			resp->comp_mask |= MLX5_IB_CREATE_QP_RESP_MASK_SQN;
		}

		sq->base.container_mibqp = qp;
		sq->base.mqp.event = mlx5_ib_qp_event;
	}

	if (qp->rq.wqe_cnt) {
		rq->base.container_mibqp = qp;

		if (qp->flags & MLX5_IB_QP_CVLAN_STRIPPING)
			rq->flags |= MLX5_IB_RQ_CVLAN_STRIPPING;
		if (qp->flags & MLX5_IB_QP_PCI_WRITE_END_PADDING)
			rq->flags |= MLX5_IB_RQ_PCI_WRITE_END_PADDING;
		err = create_raw_packet_qp_rq(dev, rq, in, inlen, pd);
		if (err)
			goto err_destroy_sq;

		err = create_raw_packet_qp_tir(
			dev, rq, tdn, &qp->flags_en, pd, out,
			MLX5_ST_SZ_BYTES(create_tir_out));
		if (err)
			goto err_destroy_rq;

		if (uid) {
			resp->rqn = rq->base.mqp.qpn;
			resp->comp_mask |= MLX5_IB_CREATE_QP_RESP_MASK_RQN;
			resp->tirn = rq->tirn;
			resp->comp_mask |= MLX5_IB_CREATE_QP_RESP_MASK_TIRN;
			if (MLX5_CAP_FLOWTABLE_NIC_RX(dev->mdev, sw_owner)) {
				resp->tir_icm_addr = MLX5_GET(
					create_tir_out, out, icm_address_31_0);
				resp->tir_icm_addr |=
					(u64)MLX5_GET(create_tir_out, out,
						      icm_address_39_32)
					<< 32;
				resp->tir_icm_addr |=
					(u64)MLX5_GET(create_tir_out, out,
						      icm_address_63_40)
					<< 40;
				resp->comp_mask |=
					MLX5_IB_CREATE_QP_RESP_MASK_TIR_ICM_ADDR;
			}
		}
	}

	qp->trans_qp.base.mqp.qpn = qp->sq.wqe_cnt ? sq->base.mqp.qpn :
						     rq->base.mqp.qpn;
	err = ib_copy_to_udata(udata, resp, min(udata->outlen, sizeof(*resp)));
	if (err)
		goto err_destroy_tir;

	return 0;

err_destroy_tir:
	destroy_raw_packet_qp_tir(dev, rq, qp->flags_en, pd);
err_destroy_rq:
	destroy_raw_packet_qp_rq(dev, rq);
err_destroy_sq:
	if (!qp->sq.wqe_cnt)
		return err;
	destroy_raw_packet_qp_sq(dev, sq);
err_destroy_tis:
	destroy_raw_packet_qp_tis(dev, sq, pd);

	return err;
}

static void destroy_raw_packet_qp(struct mlx5_ib_dev *dev,
				  struct mlx5_ib_qp *qp)
{
	struct mlx5_ib_raw_packet_qp *raw_packet_qp = &qp->raw_packet_qp;
	struct mlx5_ib_sq *sq = &raw_packet_qp->sq;
	struct mlx5_ib_rq *rq = &raw_packet_qp->rq;

	if (qp->rq.wqe_cnt) {
		destroy_raw_packet_qp_tir(dev, rq, qp->flags_en, qp->ibqp.pd);
		destroy_raw_packet_qp_rq(dev, rq);
	}

	if (qp->sq.wqe_cnt) {
		destroy_raw_packet_qp_sq(dev, sq);
		destroy_raw_packet_qp_tis(dev, sq, qp->ibqp.pd);
	}
}

static void raw_packet_qp_copy_info(struct mlx5_ib_qp *qp,
				    struct mlx5_ib_raw_packet_qp *raw_packet_qp)
{
	struct mlx5_ib_sq *sq = &raw_packet_qp->sq;
	struct mlx5_ib_rq *rq = &raw_packet_qp->rq;

	sq->sq = &qp->sq;
	rq->rq = &qp->rq;
	sq->doorbell = &qp->db;
	rq->doorbell = &qp->db;
}

static void destroy_rss_raw_qp_tir(struct mlx5_ib_dev *dev, struct mlx5_ib_qp *qp)
{
	if (qp->flags_en & (MLX5_QP_FLAG_TIR_ALLOW_SELF_LB_UC |
			    MLX5_QP_FLAG_TIR_ALLOW_SELF_LB_MC))
		mlx5_ib_disable_lb(dev, false, true);
	mlx5_cmd_destroy_tir(dev->mdev, qp->rss_qp.tirn,
			     to_mpd(qp->ibqp.pd)->uid);
}

static int create_rss_raw_qp_tir(struct mlx5_ib_dev *dev, struct mlx5_ib_qp *qp,
				 struct ib_pd *pd,
				 struct ib_qp_init_attr *init_attr,
				 struct ib_udata *udata)
{
	struct mlx5_ib_ucontext *mucontext = rdma_udata_to_drv_context(
		udata, struct mlx5_ib_ucontext, ibucontext);
	struct mlx5_ib_create_qp_resp resp = {};
	int inlen;
	int outlen;
	int err;
	u32 *in;
	u32 *out;
	void *tirc;
	void *hfso;
	u32 selected_fields = 0;
	u32 outer_l4;
	size_t min_resp_len;
	u32 tdn = mucontext->tdn;
	struct mlx5_ib_create_qp_rss ucmd = {};
	size_t required_cmd_sz;
	u8 lb_flag = 0;

	if (init_attr->qp_type != IB_QPT_RAW_PACKET)
		return -EOPNOTSUPP;

	if (init_attr->create_flags || init_attr->send_cq)
		return -EINVAL;

	min_resp_len = offsetof(typeof(resp), bfreg_index) + sizeof(resp.bfreg_index);
	if (udata->outlen < min_resp_len)
		return -EINVAL;

	required_cmd_sz = offsetof(typeof(ucmd), flags) + sizeof(ucmd.flags);
	if (udata->inlen < required_cmd_sz) {
		mlx5_ib_dbg(dev, "invalid inlen\n");
		return -EINVAL;
	}

	if (udata->inlen > sizeof(ucmd) &&
	    !ib_is_udata_cleared(udata, sizeof(ucmd),
				 udata->inlen - sizeof(ucmd))) {
		mlx5_ib_dbg(dev, "inlen is not supported\n");
		return -EOPNOTSUPP;
	}

	if (ib_copy_from_udata(&ucmd, udata, min(sizeof(ucmd), udata->inlen))) {
		mlx5_ib_dbg(dev, "copy failed\n");
		return -EFAULT;
	}

	if (ucmd.comp_mask) {
		mlx5_ib_dbg(dev, "invalid comp mask\n");
		return -EOPNOTSUPP;
	}

	if (ucmd.flags & ~(MLX5_QP_FLAG_TUNNEL_OFFLOADS |
			   MLX5_QP_FLAG_TIR_ALLOW_SELF_LB_UC |
			   MLX5_QP_FLAG_TIR_ALLOW_SELF_LB_MC)) {
		mlx5_ib_dbg(dev, "invalid flags\n");
		return -EOPNOTSUPP;
	}

	if (ucmd.flags & MLX5_QP_FLAG_TUNNEL_OFFLOADS &&
	    !tunnel_offload_supported(dev->mdev)) {
		mlx5_ib_dbg(dev, "tunnel offloads isn't supported\n");
		return -EOPNOTSUPP;
	}

	if (ucmd.rx_hash_fields_mask & MLX5_RX_HASH_INNER &&
	    !(ucmd.flags & MLX5_QP_FLAG_TUNNEL_OFFLOADS)) {
		mlx5_ib_dbg(dev, "Tunnel offloads must be set for inner RSS\n");
		return -EOPNOTSUPP;
	}

	if (ucmd.flags & MLX5_QP_FLAG_TIR_ALLOW_SELF_LB_UC || dev->is_rep) {
		lb_flag |= MLX5_TIRC_SELF_LB_BLOCK_BLOCK_UNICAST;
		qp->flags_en |= MLX5_QP_FLAG_TIR_ALLOW_SELF_LB_UC;
	}

	if (ucmd.flags & MLX5_QP_FLAG_TIR_ALLOW_SELF_LB_MC) {
		lb_flag |= MLX5_TIRC_SELF_LB_BLOCK_BLOCK_MULTICAST;
		qp->flags_en |= MLX5_QP_FLAG_TIR_ALLOW_SELF_LB_MC;
	}

	err = ib_copy_to_udata(udata, &resp, min(udata->outlen, sizeof(resp)));
	if (err) {
		mlx5_ib_dbg(dev, "copy failed\n");
		return -EINVAL;
	}

	inlen = MLX5_ST_SZ_BYTES(create_tir_in);
	outlen = MLX5_ST_SZ_BYTES(create_tir_out);
	in = kvzalloc(inlen + outlen, GFP_KERNEL);
	if (!in)
		return -ENOMEM;

	out = in + MLX5_ST_SZ_DW(create_tir_in);
	MLX5_SET(create_tir_in, in, uid, to_mpd(pd)->uid);
	tirc = MLX5_ADDR_OF(create_tir_in, in, ctx);
	MLX5_SET(tirc, tirc, disp_type,
		 MLX5_TIRC_DISP_TYPE_INDIRECT);
	MLX5_SET(tirc, tirc, indirect_table,
		 init_attr->rwq_ind_tbl->ind_tbl_num);
	MLX5_SET(tirc, tirc, transport_domain, tdn);

	hfso = MLX5_ADDR_OF(tirc, tirc, rx_hash_field_selector_outer);

	if (ucmd.flags & MLX5_QP_FLAG_TUNNEL_OFFLOADS)
		MLX5_SET(tirc, tirc, tunneled_offload_en, 1);

	MLX5_SET(tirc, tirc, self_lb_block, lb_flag);

	if (ucmd.rx_hash_fields_mask & MLX5_RX_HASH_INNER)
		hfso = MLX5_ADDR_OF(tirc, tirc, rx_hash_field_selector_inner);
	else
		hfso = MLX5_ADDR_OF(tirc, tirc, rx_hash_field_selector_outer);

	switch (ucmd.rx_hash_function) {
	case MLX5_RX_HASH_FUNC_TOEPLITZ:
	{
		void *rss_key = MLX5_ADDR_OF(tirc, tirc, rx_hash_toeplitz_key);
		size_t len = MLX5_FLD_SZ_BYTES(tirc, rx_hash_toeplitz_key);

		if (len != ucmd.rx_key_len) {
			err = -EINVAL;
			goto err;
		}

		MLX5_SET(tirc, tirc, rx_hash_fn, MLX5_RX_HASH_FN_TOEPLITZ);
		MLX5_SET(tirc, tirc, rx_hash_symmetric, 1);
		memcpy(rss_key, ucmd.rx_hash_key, len);
		break;
	}
	default:
		err = -EOPNOTSUPP;
		goto err;
	}

	if (!ucmd.rx_hash_fields_mask) {
		/* special case when this TIR serves as steering entry without hashing */
		if (!init_attr->rwq_ind_tbl->log_ind_tbl_size)
			goto create_tir;
		err = -EINVAL;
		goto err;
	}

	if (((ucmd.rx_hash_fields_mask & MLX5_RX_HASH_SRC_IPV4) ||
	     (ucmd.rx_hash_fields_mask & MLX5_RX_HASH_DST_IPV4)) &&
	     ((ucmd.rx_hash_fields_mask & MLX5_RX_HASH_SRC_IPV6) ||
	     (ucmd.rx_hash_fields_mask & MLX5_RX_HASH_DST_IPV6))) {
		err = -EINVAL;
		goto err;
	}

	/* If none of IPV4 & IPV6 SRC/DST was set - this bit field is ignored */
	if ((ucmd.rx_hash_fields_mask & MLX5_RX_HASH_SRC_IPV4) ||
	    (ucmd.rx_hash_fields_mask & MLX5_RX_HASH_DST_IPV4))
		MLX5_SET(rx_hash_field_select, hfso, l3_prot_type,
			 MLX5_L3_PROT_TYPE_IPV4);
	else if ((ucmd.rx_hash_fields_mask & MLX5_RX_HASH_SRC_IPV6) ||
		 (ucmd.rx_hash_fields_mask & MLX5_RX_HASH_DST_IPV6))
		MLX5_SET(rx_hash_field_select, hfso, l3_prot_type,
			 MLX5_L3_PROT_TYPE_IPV6);

	outer_l4 = ((ucmd.rx_hash_fields_mask & MLX5_RX_HASH_SRC_PORT_TCP) ||
		    (ucmd.rx_hash_fields_mask & MLX5_RX_HASH_DST_PORT_TCP)) << 0 |
		   ((ucmd.rx_hash_fields_mask & MLX5_RX_HASH_SRC_PORT_UDP) ||
		    (ucmd.rx_hash_fields_mask & MLX5_RX_HASH_DST_PORT_UDP)) << 1 |
		   (ucmd.rx_hash_fields_mask & MLX5_RX_HASH_IPSEC_SPI) << 2;

	/* Check that only one l4 protocol is set */
	if (outer_l4 & (outer_l4 - 1)) {
		err = -EINVAL;
		goto err;
	}

	/* If none of TCP & UDP SRC/DST was set - this bit field is ignored */
	if ((ucmd.rx_hash_fields_mask & MLX5_RX_HASH_SRC_PORT_TCP) ||
	    (ucmd.rx_hash_fields_mask & MLX5_RX_HASH_DST_PORT_TCP))
		MLX5_SET(rx_hash_field_select, hfso, l4_prot_type,
			 MLX5_L4_PROT_TYPE_TCP);
	else if ((ucmd.rx_hash_fields_mask & MLX5_RX_HASH_SRC_PORT_UDP) ||
		 (ucmd.rx_hash_fields_mask & MLX5_RX_HASH_DST_PORT_UDP))
		MLX5_SET(rx_hash_field_select, hfso, l4_prot_type,
			 MLX5_L4_PROT_TYPE_UDP);

	if ((ucmd.rx_hash_fields_mask & MLX5_RX_HASH_SRC_IPV4) ||
	    (ucmd.rx_hash_fields_mask & MLX5_RX_HASH_SRC_IPV6))
		selected_fields |= MLX5_HASH_FIELD_SEL_SRC_IP;

	if ((ucmd.rx_hash_fields_mask & MLX5_RX_HASH_DST_IPV4) ||
	    (ucmd.rx_hash_fields_mask & MLX5_RX_HASH_DST_IPV6))
		selected_fields |= MLX5_HASH_FIELD_SEL_DST_IP;

	if ((ucmd.rx_hash_fields_mask & MLX5_RX_HASH_SRC_PORT_TCP) ||
	    (ucmd.rx_hash_fields_mask & MLX5_RX_HASH_SRC_PORT_UDP))
		selected_fields |= MLX5_HASH_FIELD_SEL_L4_SPORT;

	if ((ucmd.rx_hash_fields_mask & MLX5_RX_HASH_DST_PORT_TCP) ||
	    (ucmd.rx_hash_fields_mask & MLX5_RX_HASH_DST_PORT_UDP))
		selected_fields |= MLX5_HASH_FIELD_SEL_L4_DPORT;

	if (ucmd.rx_hash_fields_mask & MLX5_RX_HASH_IPSEC_SPI)
		selected_fields |= MLX5_HASH_FIELD_SEL_IPSEC_SPI;

	MLX5_SET(rx_hash_field_select, hfso, selected_fields, selected_fields);

create_tir:
	err = mlx5_core_create_tir_out(dev->mdev, in, inlen, out, outlen);

	qp->rss_qp.tirn = MLX5_GET(create_tir_out, out, tirn);
	if (!err && MLX5_GET(tirc, tirc, self_lb_block)) {
		err = mlx5_ib_enable_lb(dev, false, true);

		if (err)
			mlx5_cmd_destroy_tir(dev->mdev, qp->rss_qp.tirn,
					     to_mpd(pd)->uid);
	}

	if (err)
		goto err;

	if (mucontext->devx_uid) {
		resp.comp_mask |= MLX5_IB_CREATE_QP_RESP_MASK_TIRN;
		resp.tirn = qp->rss_qp.tirn;
		if (MLX5_CAP_FLOWTABLE_NIC_RX(dev->mdev, sw_owner)) {
			resp.tir_icm_addr =
				MLX5_GET(create_tir_out, out, icm_address_31_0);
			resp.tir_icm_addr |= (u64)MLX5_GET(create_tir_out, out,
							   icm_address_39_32)
					     << 32;
			resp.tir_icm_addr |= (u64)MLX5_GET(create_tir_out, out,
							   icm_address_63_40)
					     << 40;
			resp.comp_mask |=
				MLX5_IB_CREATE_QP_RESP_MASK_TIR_ICM_ADDR;
		}
	}

	err = ib_copy_to_udata(udata, &resp, min(udata->outlen, sizeof(resp)));
	if (err)
		goto err_copy;

	kvfree(in);
	/* qpn is reserved for that QP */
	qp->trans_qp.base.mqp.qpn = 0;
	qp->flags |= MLX5_IB_QP_RSS;
	return 0;

err_copy:
	mlx5_cmd_destroy_tir(dev->mdev, qp->rss_qp.tirn, mucontext->devx_uid);
err:
	kvfree(in);
	return err;
}

static void configure_responder_scat_cqe(struct ib_qp_init_attr *init_attr,
					 void *qpc)
{
	int rcqe_sz;

	if (init_attr->qp_type == MLX5_IB_QPT_DCI)
		return;

	rcqe_sz = mlx5_ib_get_cqe_size(init_attr->recv_cq);

	if (init_attr->qp_type == MLX5_IB_QPT_DCT) {
		if (rcqe_sz == 128)
			MLX5_SET(dctc, qpc, cs_res, MLX5_RES_SCAT_DATA64_CQE);

		return;
	}

	MLX5_SET(qpc, qpc, cs_res,
		 rcqe_sz == 128 ? MLX5_RES_SCAT_DATA64_CQE :
				  MLX5_RES_SCAT_DATA32_CQE);
}

static void configure_requester_scat_cqe(struct mlx5_ib_dev *dev,
					 struct ib_qp_init_attr *init_attr,
					 struct mlx5_ib_create_qp *ucmd,
					 void *qpc)
{
	enum ib_qp_type qpt = init_attr->qp_type;
	int scqe_sz;
	bool allow_scat_cqe = 0;

	if (qpt == IB_QPT_UC || qpt == IB_QPT_UD)
		return;

	if (ucmd)
		allow_scat_cqe = ucmd->flags & MLX5_QP_FLAG_ALLOW_SCATTER_CQE;

	if (!allow_scat_cqe && init_attr->sq_sig_type != IB_SIGNAL_ALL_WR)
		return;

	scqe_sz = mlx5_ib_get_cqe_size(init_attr->send_cq);
	if (scqe_sz == 128) {
		MLX5_SET(qpc, qpc, cs_req, MLX5_REQ_SCAT_DATA64_CQE);
		return;
	}

	if (init_attr->qp_type != MLX5_IB_QPT_DCI ||
	    MLX5_CAP_GEN(dev->mdev, dc_req_scat_data_cqe))
		MLX5_SET(qpc, qpc, cs_req, MLX5_REQ_SCAT_DATA32_CQE);
}

static int atomic_size_to_mode(int size_mask)
{
	/* driver does not support atomic_size > 256B
	 * and does not know how to translate bigger sizes
	 */
	int supported_size_mask = size_mask & 0x1ff;
	int log_max_size;

	if (!supported_size_mask)
		return -EOPNOTSUPP;

	log_max_size = __fls(supported_size_mask);

	if (log_max_size > 3)
		return log_max_size;

	return MLX5_ATOMIC_MODE_8B;
}

static int get_atomic_mode(struct mlx5_ib_dev *dev,
			   enum ib_qp_type qp_type)
{
	u8 atomic_operations = MLX5_CAP_ATOMIC(dev->mdev, atomic_operations);
	u8 atomic = MLX5_CAP_GEN(dev->mdev, atomic);
	int atomic_mode = -EOPNOTSUPP;
	int atomic_size_mask;

	if (!atomic)
		return -EOPNOTSUPP;

	if (qp_type == MLX5_IB_QPT_DCT)
		atomic_size_mask = MLX5_CAP_ATOMIC(dev->mdev, atomic_size_dc);
	else
		atomic_size_mask = MLX5_CAP_ATOMIC(dev->mdev, atomic_size_qp);

	if ((atomic_operations & MLX5_ATOMIC_OPS_EXTENDED_CMP_SWAP) ||
	    (atomic_operations & MLX5_ATOMIC_OPS_EXTENDED_FETCH_ADD))
		atomic_mode = atomic_size_to_mode(atomic_size_mask);

	if (atomic_mode <= 0 &&
	    (atomic_operations & MLX5_ATOMIC_OPS_CMP_SWAP &&
	     atomic_operations & MLX5_ATOMIC_OPS_FETCH_ADD))
		atomic_mode = MLX5_ATOMIC_MODE_IB_COMP;

	return atomic_mode;
}

static inline bool check_flags_mask(uint64_t input, uint64_t supported)
{
	return (input & ~supported) == 0;
}

static int create_qp_common(struct mlx5_ib_dev *dev, struct ib_pd *pd,
			    struct ib_qp_init_attr *init_attr,
			    struct ib_udata *udata, struct mlx5_ib_qp *qp)
{
	struct mlx5_ib_resources *devr = &dev->devr;
	int inlen = MLX5_ST_SZ_BYTES(create_qp_in);
	struct mlx5_core_dev *mdev = dev->mdev;
	struct mlx5_ib_create_qp_resp resp = {};
	struct mlx5_ib_ucontext *ucontext = rdma_udata_to_drv_context(
		udata, struct mlx5_ib_ucontext, ibucontext);
	struct mlx5_ib_cq *send_cq;
	struct mlx5_ib_cq *recv_cq;
	unsigned long flags;
	u32 uidx = MLX5_IB_DEFAULT_UIDX;
	struct mlx5_ib_create_qp ucmd;
	struct mlx5_ib_qp_base *base;
	int mlx5_st;
	void *qpc;
	u32 *in;
	int err;

	mutex_init(&qp->mutex);
	spin_lock_init(&qp->sq.lock);
	spin_lock_init(&qp->rq.lock);

	mlx5_st = to_mlx5_st(init_attr->qp_type);
	if (mlx5_st < 0)
		return -EINVAL;

	if (init_attr->rwq_ind_tbl) {
		if (!udata)
			return -ENOSYS;

		err = create_rss_raw_qp_tir(dev, qp, pd, init_attr, udata);
		return err;
	}

	if (init_attr->create_flags & IB_QP_CREATE_BLOCK_MULTICAST_LOOPBACK) {
		if (!MLX5_CAP_GEN(mdev, block_lb_mc)) {
			mlx5_ib_dbg(dev, "block multicast loopback isn't supported\n");
			return -EINVAL;
		} else {
			qp->flags |= MLX5_IB_QP_BLOCK_MULTICAST_LOOPBACK;
		}
	}

	if (init_attr->create_flags &
			(IB_QP_CREATE_CROSS_CHANNEL |
			 IB_QP_CREATE_MANAGED_SEND |
			 IB_QP_CREATE_MANAGED_RECV)) {
		if (!MLX5_CAP_GEN(mdev, cd)) {
			mlx5_ib_dbg(dev, "cross-channel isn't supported\n");
			return -EINVAL;
		}
		if (init_attr->create_flags & IB_QP_CREATE_CROSS_CHANNEL)
			qp->flags |= MLX5_IB_QP_CROSS_CHANNEL;
		if (init_attr->create_flags & IB_QP_CREATE_MANAGED_SEND)
			qp->flags |= MLX5_IB_QP_MANAGED_SEND;
		if (init_attr->create_flags & IB_QP_CREATE_MANAGED_RECV)
			qp->flags |= MLX5_IB_QP_MANAGED_RECV;
	}

	if (init_attr->qp_type == IB_QPT_UD &&
	    (init_attr->create_flags & IB_QP_CREATE_IPOIB_UD_LSO))
		if (!MLX5_CAP_GEN(mdev, ipoib_basic_offloads)) {
			mlx5_ib_dbg(dev, "ipoib UD lso qp isn't supported\n");
			return -EOPNOTSUPP;
		}

	if (init_attr->create_flags & IB_QP_CREATE_SCATTER_FCS) {
		if (init_attr->qp_type != IB_QPT_RAW_PACKET) {
			mlx5_ib_dbg(dev, "Scatter FCS is supported only for Raw Packet QPs");
			return -EOPNOTSUPP;
		}
		if (!MLX5_CAP_GEN(dev->mdev, eth_net_offloads) ||
		    !MLX5_CAP_ETH(dev->mdev, scatter_fcs)) {
			mlx5_ib_dbg(dev, "Scatter FCS isn't supported\n");
			return -EOPNOTSUPP;
		}
		qp->flags |= MLX5_IB_QP_CAP_SCATTER_FCS;
	}

	if (init_attr->sq_sig_type == IB_SIGNAL_ALL_WR)
		qp->sq_signal_bits = MLX5_WQE_CTRL_CQ_UPDATE;

	if (init_attr->create_flags & IB_QP_CREATE_CVLAN_STRIPPING) {
		if (!(MLX5_CAP_GEN(dev->mdev, eth_net_offloads) &&
		      MLX5_CAP_ETH(dev->mdev, vlan_cap)) ||
		    (init_attr->qp_type != IB_QPT_RAW_PACKET))
			return -EOPNOTSUPP;
		qp->flags |= MLX5_IB_QP_CVLAN_STRIPPING;
	}

	if (udata) {
		if (ib_copy_from_udata(&ucmd, udata, sizeof(ucmd))) {
			mlx5_ib_dbg(dev, "copy failed\n");
			return -EFAULT;
		}

		if (!check_flags_mask(ucmd.flags,
				      MLX5_QP_FLAG_ALLOW_SCATTER_CQE |
				      MLX5_QP_FLAG_BFREG_INDEX |
				      MLX5_QP_FLAG_PACKET_BASED_CREDIT_MODE |
				      MLX5_QP_FLAG_SCATTER_CQE |
				      MLX5_QP_FLAG_SIGNATURE |
				      MLX5_QP_FLAG_TIR_ALLOW_SELF_LB_MC |
				      MLX5_QP_FLAG_TIR_ALLOW_SELF_LB_UC |
				      MLX5_QP_FLAG_TUNNEL_OFFLOADS |
				      MLX5_QP_FLAG_TYPE_DCI |
				      MLX5_QP_FLAG_TYPE_DCT))
			return -EINVAL;

		err = get_qp_user_index(ucontext, &ucmd, udata->inlen, &uidx);
		if (err)
			return err;

		qp->wq_sig = !!(ucmd.flags & MLX5_QP_FLAG_SIGNATURE);
		if (MLX5_CAP_GEN(dev->mdev, sctr_data_cqe))
			qp->scat_cqe = !!(ucmd.flags & MLX5_QP_FLAG_SCATTER_CQE);
		if (ucmd.flags & MLX5_QP_FLAG_TUNNEL_OFFLOADS) {
			if (init_attr->qp_type != IB_QPT_RAW_PACKET ||
			    !tunnel_offload_supported(mdev)) {
				mlx5_ib_dbg(dev, "Tunnel offload isn't supported\n");
				return -EOPNOTSUPP;
			}
			qp->flags_en |= MLX5_QP_FLAG_TUNNEL_OFFLOADS;
		}

		if (ucmd.flags & MLX5_QP_FLAG_TIR_ALLOW_SELF_LB_UC) {
			if (init_attr->qp_type != IB_QPT_RAW_PACKET) {
				mlx5_ib_dbg(dev, "Self-LB UC isn't supported\n");
				return -EOPNOTSUPP;
			}
			qp->flags_en |= MLX5_QP_FLAG_TIR_ALLOW_SELF_LB_UC;
		}

		if (ucmd.flags & MLX5_QP_FLAG_TIR_ALLOW_SELF_LB_MC) {
			if (init_attr->qp_type != IB_QPT_RAW_PACKET) {
				mlx5_ib_dbg(dev, "Self-LB UM isn't supported\n");
				return -EOPNOTSUPP;
			}
			qp->flags_en |= MLX5_QP_FLAG_TIR_ALLOW_SELF_LB_MC;
		}

		if (ucmd.flags & MLX5_QP_FLAG_PACKET_BASED_CREDIT_MODE) {
			if (init_attr->qp_type != IB_QPT_RC ||
				!MLX5_CAP_GEN(dev->mdev, qp_packet_based)) {
				mlx5_ib_dbg(dev, "packet based credit mode isn't supported\n");
				return -EOPNOTSUPP;
			}
			qp->flags |= MLX5_IB_QP_PACKET_BASED_CREDIT;
		}

		if (init_attr->create_flags & IB_QP_CREATE_SOURCE_QPN) {
			if (init_attr->qp_type != IB_QPT_UD ||
			    (MLX5_CAP_GEN(dev->mdev, port_type) !=
			     MLX5_CAP_PORT_TYPE_IB) ||
			    !mlx5_get_flow_namespace(dev->mdev, MLX5_FLOW_NAMESPACE_BYPASS)) {
				mlx5_ib_dbg(dev, "Source QP option isn't supported\n");
				return -EOPNOTSUPP;
			}

			qp->flags |= MLX5_IB_QP_UNDERLAY;
			qp->underlay_qpn = init_attr->source_qpn;
		}
	} else {
		qp->wq_sig = !!wq_signature;
	}

	base = (init_attr->qp_type == IB_QPT_RAW_PACKET ||
		qp->flags & MLX5_IB_QP_UNDERLAY) ?
	       &qp->raw_packet_qp.rq.base :
	       &qp->trans_qp.base;

	qp->has_rq = qp_has_rq(init_attr);
	err = set_rq_size(dev, &init_attr->cap, qp->has_rq,
			  qp, udata ? &ucmd : NULL);
	if (err) {
		mlx5_ib_dbg(dev, "err %d\n", err);
		return err;
	}

	if (pd) {
		if (udata) {
			__u32 max_wqes =
				1 << MLX5_CAP_GEN(mdev, log_max_qp_sz);
			mlx5_ib_dbg(dev, "requested sq_wqe_count (%d)\n", ucmd.sq_wqe_count);
			if (ucmd.rq_wqe_shift != qp->rq.wqe_shift ||
			    ucmd.rq_wqe_count != qp->rq.wqe_cnt) {
				mlx5_ib_dbg(dev, "invalid rq params\n");
				return -EINVAL;
			}
			if (ucmd.sq_wqe_count > max_wqes) {
				mlx5_ib_dbg(dev, "requested sq_wqe_count (%d) > max allowed (%d)\n",
					    ucmd.sq_wqe_count, max_wqes);
				return -EINVAL;
			}
			if (init_attr->create_flags &
			    mlx5_ib_create_qp_sqpn_qp1()) {
				mlx5_ib_dbg(dev, "user-space is not allowed to create UD QPs spoofing as QP1\n");
				return -EINVAL;
			}
			err = create_user_qp(dev, pd, qp, udata, init_attr, &in,
					     &resp, &inlen, base);
			if (err)
				mlx5_ib_dbg(dev, "err %d\n", err);
		} else {
			err = create_kernel_qp(dev, init_attr, qp, &in, &inlen,
					       base);
			if (err)
				mlx5_ib_dbg(dev, "err %d\n", err);
		}

		if (err)
			return err;
	} else {
		in = kvzalloc(inlen, GFP_KERNEL);
		if (!in)
			return -ENOMEM;

		qp->create_type = MLX5_QP_EMPTY;
	}

	if (is_sqp(init_attr->qp_type))
		qp->port = init_attr->port_num;

	qpc = MLX5_ADDR_OF(create_qp_in, in, qpc);

	MLX5_SET(qpc, qpc, st, mlx5_st);
	MLX5_SET(qpc, qpc, pm_state, MLX5_QP_PM_MIGRATED);

	if (init_attr->qp_type != MLX5_IB_QPT_REG_UMR)
		MLX5_SET(qpc, qpc, pd, to_mpd(pd ? pd : devr->p0)->pdn);
	else
		MLX5_SET(qpc, qpc, latency_sensitive, 1);


	if (qp->wq_sig)
		MLX5_SET(qpc, qpc, wq_signature, 1);

	if (qp->flags & MLX5_IB_QP_BLOCK_MULTICAST_LOOPBACK)
		MLX5_SET(qpc, qpc, block_lb_mc, 1);

	if (qp->flags & MLX5_IB_QP_CROSS_CHANNEL)
		MLX5_SET(qpc, qpc, cd_master, 1);
	if (qp->flags & MLX5_IB_QP_MANAGED_SEND)
		MLX5_SET(qpc, qpc, cd_slave_send, 1);
	if (qp->flags & MLX5_IB_QP_MANAGED_RECV)
		MLX5_SET(qpc, qpc, cd_slave_receive, 1);
	if (qp->flags & MLX5_IB_QP_PACKET_BASED_CREDIT)
		MLX5_SET(qpc, qpc, req_e2e_credit_mode, 1);
	if (qp->scat_cqe && is_connected(init_attr->qp_type)) {
		configure_responder_scat_cqe(init_attr, qpc);
		configure_requester_scat_cqe(dev, init_attr,
					     udata ? &ucmd : NULL,
					     qpc);
	}

	if (qp->rq.wqe_cnt) {
		MLX5_SET(qpc, qpc, log_rq_stride, qp->rq.wqe_shift - 4);
		MLX5_SET(qpc, qpc, log_rq_size, ilog2(qp->rq.wqe_cnt));
	}

	MLX5_SET(qpc, qpc, rq_type, get_rx_type(qp, init_attr));

	if (qp->sq.wqe_cnt) {
		MLX5_SET(qpc, qpc, log_sq_size, ilog2(qp->sq.wqe_cnt));
	} else {
		MLX5_SET(qpc, qpc, no_sq, 1);
		if (init_attr->srq &&
		    init_attr->srq->srq_type == IB_SRQT_TM)
			MLX5_SET(qpc, qpc, offload_type,
				 MLX5_QPC_OFFLOAD_TYPE_RNDV);
	}

	/* Set default resources */
	switch (init_attr->qp_type) {
	case IB_QPT_XRC_TGT:
		MLX5_SET(qpc, qpc, cqn_rcv, to_mcq(devr->c0)->mcq.cqn);
		MLX5_SET(qpc, qpc, cqn_snd, to_mcq(devr->c0)->mcq.cqn);
		MLX5_SET(qpc, qpc, srqn_rmpn_xrqn, to_msrq(devr->s0)->msrq.srqn);
		MLX5_SET(qpc, qpc, xrcd, to_mxrcd(init_attr->xrcd)->xrcdn);
		break;
	case IB_QPT_XRC_INI:
		MLX5_SET(qpc, qpc, cqn_rcv, to_mcq(devr->c0)->mcq.cqn);
		MLX5_SET(qpc, qpc, xrcd, to_mxrcd(devr->x1)->xrcdn);
		MLX5_SET(qpc, qpc, srqn_rmpn_xrqn, to_msrq(devr->s0)->msrq.srqn);
		break;
	default:
		if (init_attr->srq) {
			MLX5_SET(qpc, qpc, xrcd, to_mxrcd(devr->x0)->xrcdn);
			MLX5_SET(qpc, qpc, srqn_rmpn_xrqn, to_msrq(init_attr->srq)->msrq.srqn);
		} else {
			MLX5_SET(qpc, qpc, xrcd, to_mxrcd(devr->x1)->xrcdn);
			MLX5_SET(qpc, qpc, srqn_rmpn_xrqn, to_msrq(devr->s1)->msrq.srqn);
		}
	}

	if (init_attr->send_cq)
		MLX5_SET(qpc, qpc, cqn_snd, to_mcq(init_attr->send_cq)->mcq.cqn);

	if (init_attr->recv_cq)
		MLX5_SET(qpc, qpc, cqn_rcv, to_mcq(init_attr->recv_cq)->mcq.cqn);

	MLX5_SET64(qpc, qpc, dbr_addr, qp->db.dma);

	/* 0xffffff means we ask to work with cqe version 0 */
	if (MLX5_CAP_GEN(mdev, cqe_version) == MLX5_CQE_VERSION_V1)
		MLX5_SET(qpc, qpc, user_index, uidx);

	/* we use IB_QP_CREATE_IPOIB_UD_LSO to indicates ipoib qp */
	if (init_attr->qp_type == IB_QPT_UD &&
	    (init_attr->create_flags & IB_QP_CREATE_IPOIB_UD_LSO)) {
		MLX5_SET(qpc, qpc, ulp_stateless_offload_mode, 1);
		qp->flags |= MLX5_IB_QP_LSO;
	}

	if (init_attr->create_flags & IB_QP_CREATE_PCI_WRITE_END_PADDING) {
		if (!MLX5_CAP_GEN(dev->mdev, end_pad)) {
			mlx5_ib_dbg(dev, "scatter end padding is not supported\n");
			err = -EOPNOTSUPP;
			goto err;
		} else if (init_attr->qp_type != IB_QPT_RAW_PACKET) {
			MLX5_SET(qpc, qpc, end_padding_mode,
				 MLX5_WQ_END_PAD_MODE_ALIGN);
		} else {
			qp->flags |= MLX5_IB_QP_PCI_WRITE_END_PADDING;
		}
	}

	if (inlen < 0) {
		err = -EINVAL;
		goto err;
	}

	if (init_attr->qp_type == IB_QPT_RAW_PACKET ||
	    qp->flags & MLX5_IB_QP_UNDERLAY) {
		qp->raw_packet_qp.sq.ubuffer.buf_addr = ucmd.sq_buf_addr;
		raw_packet_qp_copy_info(qp, &qp->raw_packet_qp);
		err = create_raw_packet_qp(dev, qp, in, inlen, pd, udata,
					   &resp);
	} else {
		err = mlx5_core_create_qp(dev->mdev, &base->mqp, in, inlen);
	}

	if (err) {
		mlx5_ib_dbg(dev, "create qp failed\n");
		goto err_create;
	}

	kvfree(in);

	base->container_mibqp = qp;
	base->mqp.event = mlx5_ib_qp_event;

	get_cqs(init_attr->qp_type, init_attr->send_cq, init_attr->recv_cq,
		&send_cq, &recv_cq);
	spin_lock_irqsave(&dev->reset_flow_resource_lock, flags);
	mlx5_ib_lock_cqs(send_cq, recv_cq);
	/* Maintain device to QPs access, needed for further handling via reset
	 * flow
	 */
	list_add_tail(&qp->qps_list, &dev->qp_list);
	/* Maintain CQ to QPs access, needed for further handling via reset flow
	 */
	if (send_cq)
		list_add_tail(&qp->cq_send_list, &send_cq->list_send_qp);
	if (recv_cq)
		list_add_tail(&qp->cq_recv_list, &recv_cq->list_recv_qp);
	mlx5_ib_unlock_cqs(send_cq, recv_cq);
	spin_unlock_irqrestore(&dev->reset_flow_resource_lock, flags);

	return 0;

err_create:
	if (qp->create_type == MLX5_QP_USER)
		destroy_qp_user(dev, pd, qp, base, udata);
	else if (qp->create_type == MLX5_QP_KERNEL)
		destroy_qp_kernel(dev, qp);

err:
	kvfree(in);
	return err;
}

static void mlx5_ib_lock_cqs(struct mlx5_ib_cq *send_cq, struct mlx5_ib_cq *recv_cq)
	__acquires(&send_cq->lock) __acquires(&recv_cq->lock)
{
	if (send_cq) {
		if (recv_cq) {
			if (send_cq->mcq.cqn < recv_cq->mcq.cqn)  {
				spin_lock(&send_cq->lock);
				spin_lock_nested(&recv_cq->lock,
						 SINGLE_DEPTH_NESTING);
			} else if (send_cq->mcq.cqn == recv_cq->mcq.cqn) {
				spin_lock(&send_cq->lock);
				__acquire(&recv_cq->lock);
			} else {
				spin_lock(&recv_cq->lock);
				spin_lock_nested(&send_cq->lock,
						 SINGLE_DEPTH_NESTING);
			}
		} else {
			spin_lock(&send_cq->lock);
			__acquire(&recv_cq->lock);
		}
	} else if (recv_cq) {
		spin_lock(&recv_cq->lock);
		__acquire(&send_cq->lock);
	} else {
		__acquire(&send_cq->lock);
		__acquire(&recv_cq->lock);
	}
}

static void mlx5_ib_unlock_cqs(struct mlx5_ib_cq *send_cq, struct mlx5_ib_cq *recv_cq)
	__releases(&send_cq->lock) __releases(&recv_cq->lock)
{
	if (send_cq) {
		if (recv_cq) {
			if (send_cq->mcq.cqn < recv_cq->mcq.cqn)  {
				spin_unlock(&recv_cq->lock);
				spin_unlock(&send_cq->lock);
			} else if (send_cq->mcq.cqn == recv_cq->mcq.cqn) {
				__release(&recv_cq->lock);
				spin_unlock(&send_cq->lock);
			} else {
				spin_unlock(&send_cq->lock);
				spin_unlock(&recv_cq->lock);
			}
		} else {
			__release(&recv_cq->lock);
			spin_unlock(&send_cq->lock);
		}
	} else if (recv_cq) {
		__release(&send_cq->lock);
		spin_unlock(&recv_cq->lock);
	} else {
		__release(&recv_cq->lock);
		__release(&send_cq->lock);
	}
}

static struct mlx5_ib_pd *get_pd(struct mlx5_ib_qp *qp)
{
	return to_mpd(qp->ibqp.pd);
}

static void get_cqs(enum ib_qp_type qp_type,
		    struct ib_cq *ib_send_cq, struct ib_cq *ib_recv_cq,
		    struct mlx5_ib_cq **send_cq, struct mlx5_ib_cq **recv_cq)
{
	switch (qp_type) {
	case IB_QPT_XRC_TGT:
		*send_cq = NULL;
		*recv_cq = NULL;
		break;
	case MLX5_IB_QPT_REG_UMR:
	case IB_QPT_XRC_INI:
		*send_cq = ib_send_cq ? to_mcq(ib_send_cq) : NULL;
		*recv_cq = NULL;
		break;

	case IB_QPT_SMI:
	case MLX5_IB_QPT_HW_GSI:
	case IB_QPT_RC:
	case IB_QPT_UC:
	case IB_QPT_UD:
	case IB_QPT_RAW_IPV6:
	case IB_QPT_RAW_ETHERTYPE:
	case IB_QPT_RAW_PACKET:
		*send_cq = ib_send_cq ? to_mcq(ib_send_cq) : NULL;
		*recv_cq = ib_recv_cq ? to_mcq(ib_recv_cq) : NULL;
		break;

	case IB_QPT_MAX:
	default:
		*send_cq = NULL;
		*recv_cq = NULL;
		break;
	}
}

static int modify_raw_packet_qp(struct mlx5_ib_dev *dev, struct mlx5_ib_qp *qp,
				const struct mlx5_modify_raw_qp_param *raw_qp_param,
				u8 lag_tx_affinity);

static void destroy_qp_common(struct mlx5_ib_dev *dev, struct mlx5_ib_qp *qp,
			      struct ib_udata *udata)
{
	struct mlx5_ib_cq *send_cq, *recv_cq;
	struct mlx5_ib_qp_base *base;
	unsigned long flags;
	int err;

	if (qp->ibqp.rwq_ind_tbl) {
		destroy_rss_raw_qp_tir(dev, qp);
		return;
	}

	base = (qp->ibqp.qp_type == IB_QPT_RAW_PACKET ||
		qp->flags & MLX5_IB_QP_UNDERLAY) ?
	       &qp->raw_packet_qp.rq.base :
	       &qp->trans_qp.base;

	if (qp->state != IB_QPS_RESET) {
		if (qp->ibqp.qp_type != IB_QPT_RAW_PACKET &&
		    !(qp->flags & MLX5_IB_QP_UNDERLAY)) {
			err = mlx5_core_qp_modify(dev->mdev,
						  MLX5_CMD_OP_2RST_QP, 0,
						  NULL, &base->mqp);
		} else {
			struct mlx5_modify_raw_qp_param raw_qp_param = {
				.operation = MLX5_CMD_OP_2RST_QP
			};

			err = modify_raw_packet_qp(dev, qp, &raw_qp_param, 0);
		}
		if (err)
			mlx5_ib_warn(dev, "mlx5_ib: modify QP 0x%06x to RESET failed\n",
				     base->mqp.qpn);
	}

	get_cqs(qp->ibqp.qp_type, qp->ibqp.send_cq, qp->ibqp.recv_cq,
		&send_cq, &recv_cq);

	spin_lock_irqsave(&dev->reset_flow_resource_lock, flags);
	mlx5_ib_lock_cqs(send_cq, recv_cq);
	/* del from lists under both locks above to protect reset flow paths */
	list_del(&qp->qps_list);
	if (send_cq)
		list_del(&qp->cq_send_list);

	if (recv_cq)
		list_del(&qp->cq_recv_list);

	if (qp->create_type == MLX5_QP_KERNEL) {
		__mlx5_ib_cq_clean(recv_cq, base->mqp.qpn,
				   qp->ibqp.srq ? to_msrq(qp->ibqp.srq) : NULL);
		if (send_cq != recv_cq)
			__mlx5_ib_cq_clean(send_cq, base->mqp.qpn,
					   NULL);
	}
	mlx5_ib_unlock_cqs(send_cq, recv_cq);
	spin_unlock_irqrestore(&dev->reset_flow_resource_lock, flags);

	if (qp->ibqp.qp_type == IB_QPT_RAW_PACKET ||
	    qp->flags & MLX5_IB_QP_UNDERLAY) {
		destroy_raw_packet_qp(dev, qp);
	} else {
		err = mlx5_core_destroy_qp(dev->mdev, &base->mqp);
		if (err)
			mlx5_ib_warn(dev, "failed to destroy QP 0x%x\n",
				     base->mqp.qpn);
	}

	if (qp->create_type == MLX5_QP_KERNEL)
		destroy_qp_kernel(dev, qp);
	else if (qp->create_type == MLX5_QP_USER)
		destroy_qp_user(dev, &get_pd(qp)->ibpd, qp, base, udata);
}

static const char *ib_qp_type_str(enum ib_qp_type type)
{
	switch (type) {
	case IB_QPT_SMI:
		return "IB_QPT_SMI";
	case IB_QPT_GSI:
		return "IB_QPT_GSI";
	case IB_QPT_RC:
		return "IB_QPT_RC";
	case IB_QPT_UC:
		return "IB_QPT_UC";
	case IB_QPT_UD:
		return "IB_QPT_UD";
	case IB_QPT_RAW_IPV6:
		return "IB_QPT_RAW_IPV6";
	case IB_QPT_RAW_ETHERTYPE:
		return "IB_QPT_RAW_ETHERTYPE";
	case IB_QPT_XRC_INI:
		return "IB_QPT_XRC_INI";
	case IB_QPT_XRC_TGT:
		return "IB_QPT_XRC_TGT";
	case IB_QPT_RAW_PACKET:
		return "IB_QPT_RAW_PACKET";
	case MLX5_IB_QPT_REG_UMR:
		return "MLX5_IB_QPT_REG_UMR";
	case IB_QPT_DRIVER:
		return "IB_QPT_DRIVER";
	case IB_QPT_MAX:
	default:
		return "Invalid QP type";
	}
}

static struct ib_qp *mlx5_ib_create_dct(struct ib_pd *pd,
					struct ib_qp_init_attr *attr,
					struct mlx5_ib_create_qp *ucmd,
					struct ib_udata *udata)
{
	struct mlx5_ib_ucontext *ucontext = rdma_udata_to_drv_context(
		udata, struct mlx5_ib_ucontext, ibucontext);
	struct mlx5_ib_qp *qp;
	int err = 0;
	u32 uidx = MLX5_IB_DEFAULT_UIDX;
	void *dctc;

	if (!attr->srq || !attr->recv_cq)
		return ERR_PTR(-EINVAL);

	err = get_qp_user_index(ucontext, ucmd, sizeof(*ucmd), &uidx);
	if (err)
		return ERR_PTR(err);

	qp = kzalloc(sizeof(*qp), GFP_KERNEL);
	if (!qp)
		return ERR_PTR(-ENOMEM);

	qp->dct.in = kzalloc(MLX5_ST_SZ_BYTES(create_dct_in), GFP_KERNEL);
	if (!qp->dct.in) {
		err = -ENOMEM;
		goto err_free;
	}

	MLX5_SET(create_dct_in, qp->dct.in, uid, to_mpd(pd)->uid);
	dctc = MLX5_ADDR_OF(create_dct_in, qp->dct.in, dct_context_entry);
	qp->qp_sub_type = MLX5_IB_QPT_DCT;
	MLX5_SET(dctc, dctc, pd, to_mpd(pd)->pdn);
	MLX5_SET(dctc, dctc, srqn_xrqn, to_msrq(attr->srq)->msrq.srqn);
	MLX5_SET(dctc, dctc, cqn, to_mcq(attr->recv_cq)->mcq.cqn);
	MLX5_SET64(dctc, dctc, dc_access_key, ucmd->access_key);
	MLX5_SET(dctc, dctc, user_index, uidx);

	if (ucmd->flags & MLX5_QP_FLAG_SCATTER_CQE)
		configure_responder_scat_cqe(attr, dctc);

	qp->state = IB_QPS_RESET;

	return &qp->ibqp;
err_free:
	kfree(qp);
	return ERR_PTR(err);
}

static int set_mlx_qp_type(struct mlx5_ib_dev *dev,
			   struct ib_qp_init_attr *init_attr,
			   struct mlx5_ib_create_qp *ucmd,
			   struct ib_udata *udata)
{
	enum { MLX_QP_FLAGS = MLX5_QP_FLAG_TYPE_DCT | MLX5_QP_FLAG_TYPE_DCI };
	int err;

	if (!udata)
		return -EINVAL;

	if (udata->inlen < sizeof(*ucmd)) {
		mlx5_ib_dbg(dev, "create_qp user command is smaller than expected\n");
		return -EINVAL;
	}
	err = ib_copy_from_udata(ucmd, udata, sizeof(*ucmd));
	if (err)
		return err;

	if ((ucmd->flags & MLX_QP_FLAGS) == MLX5_QP_FLAG_TYPE_DCI) {
		init_attr->qp_type = MLX5_IB_QPT_DCI;
	} else {
		if ((ucmd->flags & MLX_QP_FLAGS) == MLX5_QP_FLAG_TYPE_DCT) {
			init_attr->qp_type = MLX5_IB_QPT_DCT;
		} else {
			mlx5_ib_dbg(dev, "Invalid QP flags\n");
			return -EINVAL;
		}
	}

	if (!MLX5_CAP_GEN(dev->mdev, dct)) {
		mlx5_ib_dbg(dev, "DC transport is not supported\n");
		return -EOPNOTSUPP;
	}

	return 0;
}

struct ib_qp *mlx5_ib_create_qp(struct ib_pd *pd,
				struct ib_qp_init_attr *verbs_init_attr,
				struct ib_udata *udata)
{
	struct mlx5_ib_dev *dev;
	struct mlx5_ib_qp *qp;
	u16 xrcdn = 0;
	int err;
	struct ib_qp_init_attr mlx_init_attr;
	struct ib_qp_init_attr *init_attr = verbs_init_attr;
	struct mlx5_ib_ucontext *ucontext = rdma_udata_to_drv_context(
		udata, struct mlx5_ib_ucontext, ibucontext);

	if (pd) {
		dev = to_mdev(pd->device);

		if (init_attr->qp_type == IB_QPT_RAW_PACKET) {
			if (!ucontext) {
				mlx5_ib_dbg(dev, "Raw Packet QP is not supported for kernel consumers\n");
				return ERR_PTR(-EINVAL);
			} else if (!ucontext->cqe_version) {
				mlx5_ib_dbg(dev, "Raw Packet QP is only supported for CQE version > 0\n");
				return ERR_PTR(-EINVAL);
			}
		}
	} else {
		/* being cautious here */
		if (init_attr->qp_type != IB_QPT_XRC_TGT &&
		    init_attr->qp_type != MLX5_IB_QPT_REG_UMR) {
			pr_warn("%s: no PD for transport %s\n", __func__,
				ib_qp_type_str(init_attr->qp_type));
			return ERR_PTR(-EINVAL);
		}
		dev = to_mdev(to_mxrcd(init_attr->xrcd)->ibxrcd.device);
	}

	if (init_attr->qp_type == IB_QPT_DRIVER) {
		struct mlx5_ib_create_qp ucmd;

		init_attr = &mlx_init_attr;
		memcpy(init_attr, verbs_init_attr, sizeof(*verbs_init_attr));
		err = set_mlx_qp_type(dev, init_attr, &ucmd, udata);
		if (err)
			return ERR_PTR(err);

		if (init_attr->qp_type == MLX5_IB_QPT_DCI) {
			if (init_attr->cap.max_recv_wr ||
			    init_attr->cap.max_recv_sge) {
				mlx5_ib_dbg(dev, "DCI QP requires zero size receive queue\n");
				return ERR_PTR(-EINVAL);
			}
		} else {
			return mlx5_ib_create_dct(pd, init_attr, &ucmd, udata);
		}
	}

	switch (init_attr->qp_type) {
	case IB_QPT_XRC_TGT:
	case IB_QPT_XRC_INI:
		if (!MLX5_CAP_GEN(dev->mdev, xrc)) {
			mlx5_ib_dbg(dev, "XRC not supported\n");
			return ERR_PTR(-ENOSYS);
		}
		init_attr->recv_cq = NULL;
		if (init_attr->qp_type == IB_QPT_XRC_TGT) {
			xrcdn = to_mxrcd(init_attr->xrcd)->xrcdn;
			init_attr->send_cq = NULL;
		}

		/* fall through */
	case IB_QPT_RAW_PACKET:
	case IB_QPT_RC:
	case IB_QPT_UC:
	case IB_QPT_UD:
	case IB_QPT_SMI:
	case MLX5_IB_QPT_HW_GSI:
	case MLX5_IB_QPT_REG_UMR:
	case MLX5_IB_QPT_DCI:
		qp = kzalloc(sizeof(*qp), GFP_KERNEL);
		if (!qp)
			return ERR_PTR(-ENOMEM);

		err = create_qp_common(dev, pd, init_attr, udata, qp);
		if (err) {
			mlx5_ib_dbg(dev, "create_qp_common failed\n");
			kfree(qp);
			return ERR_PTR(err);
		}

		if (is_qp0(init_attr->qp_type))
			qp->ibqp.qp_num = 0;
		else if (is_qp1(init_attr->qp_type))
			qp->ibqp.qp_num = 1;
		else
			qp->ibqp.qp_num = qp->trans_qp.base.mqp.qpn;

		mlx5_ib_dbg(dev, "ib qpnum 0x%x, mlx qpn 0x%x, rcqn 0x%x, scqn 0x%x\n",
			    qp->ibqp.qp_num, qp->trans_qp.base.mqp.qpn,
			    init_attr->recv_cq ? to_mcq(init_attr->recv_cq)->mcq.cqn : -1,
			    init_attr->send_cq ? to_mcq(init_attr->send_cq)->mcq.cqn : -1);

		qp->trans_qp.xrcdn = xrcdn;

		break;

	case IB_QPT_GSI:
		return mlx5_ib_gsi_create_qp(pd, init_attr);

	case IB_QPT_RAW_IPV6:
	case IB_QPT_RAW_ETHERTYPE:
	case IB_QPT_MAX:
	default:
		mlx5_ib_dbg(dev, "unsupported qp type %d\n",
			    init_attr->qp_type);
		/* Don't support raw QPs */
		return ERR_PTR(-EINVAL);
	}

	if (verbs_init_attr->qp_type == IB_QPT_DRIVER)
		qp->qp_sub_type = init_attr->qp_type;

	return &qp->ibqp;
}

static int mlx5_ib_destroy_dct(struct mlx5_ib_qp *mqp)
{
	struct mlx5_ib_dev *dev = to_mdev(mqp->ibqp.device);

	if (mqp->state == IB_QPS_RTR) {
		int err;

		err = mlx5_core_destroy_dct(dev->mdev, &mqp->dct.mdct);
		if (err) {
			mlx5_ib_warn(dev, "failed to destroy DCT %d\n", err);
			return err;
		}
	}

	kfree(mqp->dct.in);
	kfree(mqp);
	return 0;
}

int mlx5_ib_destroy_qp(struct ib_qp *qp, struct ib_udata *udata)
{
	struct mlx5_ib_dev *dev = to_mdev(qp->device);
	struct mlx5_ib_qp *mqp = to_mqp(qp);

	if (unlikely(qp->qp_type == IB_QPT_GSI))
		return mlx5_ib_gsi_destroy_qp(qp);

	if (mqp->qp_sub_type == MLX5_IB_QPT_DCT)
		return mlx5_ib_destroy_dct(mqp);

	destroy_qp_common(dev, mqp, udata);

	kfree(mqp);

	return 0;
}

static int to_mlx5_access_flags(struct mlx5_ib_qp *qp,
				const struct ib_qp_attr *attr,
				int attr_mask, __be32 *hw_access_flags_be)
{
	u8 dest_rd_atomic;
	u32 access_flags, hw_access_flags = 0;

	struct mlx5_ib_dev *dev = to_mdev(qp->ibqp.device);

	if (attr_mask & IB_QP_MAX_DEST_RD_ATOMIC)
		dest_rd_atomic = attr->max_dest_rd_atomic;
	else
		dest_rd_atomic = qp->trans_qp.resp_depth;

	if (attr_mask & IB_QP_ACCESS_FLAGS)
		access_flags = attr->qp_access_flags;
	else
		access_flags = qp->trans_qp.atomic_rd_en;

	if (!dest_rd_atomic)
		access_flags &= IB_ACCESS_REMOTE_WRITE;

	if (access_flags & IB_ACCESS_REMOTE_READ)
		hw_access_flags |= MLX5_QP_BIT_RRE;
	if (access_flags & IB_ACCESS_REMOTE_ATOMIC) {
		int atomic_mode;

		atomic_mode = get_atomic_mode(dev, qp->ibqp.qp_type);
		if (atomic_mode < 0)
			return -EOPNOTSUPP;

		hw_access_flags |= MLX5_QP_BIT_RAE;
		hw_access_flags |= atomic_mode << MLX5_ATOMIC_MODE_OFFSET;
	}

	if (access_flags & IB_ACCESS_REMOTE_WRITE)
		hw_access_flags |= MLX5_QP_BIT_RWE;

	*hw_access_flags_be = cpu_to_be32(hw_access_flags);

	return 0;
}

enum {
	MLX5_PATH_FLAG_FL	= 1 << 0,
	MLX5_PATH_FLAG_FREE_AR	= 1 << 1,
	MLX5_PATH_FLAG_COUNTER	= 1 << 2,
};

static int ib_rate_to_mlx5(struct mlx5_ib_dev *dev, u8 rate)
{
	if (rate == IB_RATE_PORT_CURRENT)
		return 0;

	if (rate < IB_RATE_2_5_GBPS || rate > IB_RATE_600_GBPS)
		return -EINVAL;

	while (rate != IB_RATE_PORT_CURRENT &&
	       !(1 << (rate + MLX5_STAT_RATE_OFFSET) &
		 MLX5_CAP_GEN(dev->mdev, stat_rate_support)))
		--rate;

	return rate ? rate + MLX5_STAT_RATE_OFFSET : rate;
}

static int modify_raw_packet_eth_prio(struct mlx5_core_dev *dev,
				      struct mlx5_ib_sq *sq, u8 sl,
				      struct ib_pd *pd)
{
	void *in;
	void *tisc;
	int inlen;
	int err;

	inlen = MLX5_ST_SZ_BYTES(modify_tis_in);
	in = kvzalloc(inlen, GFP_KERNEL);
	if (!in)
		return -ENOMEM;

	MLX5_SET(modify_tis_in, in, bitmask.prio, 1);
	MLX5_SET(modify_tis_in, in, uid, to_mpd(pd)->uid);

	tisc = MLX5_ADDR_OF(modify_tis_in, in, ctx);
	MLX5_SET(tisc, tisc, prio, ((sl & 0x7) << 1));

	err = mlx5_core_modify_tis(dev, sq->tisn, in, inlen);

	kvfree(in);

	return err;
}

static int modify_raw_packet_tx_affinity(struct mlx5_core_dev *dev,
					 struct mlx5_ib_sq *sq, u8 tx_affinity,
					 struct ib_pd *pd)
{
	void *in;
	void *tisc;
	int inlen;
	int err;

	inlen = MLX5_ST_SZ_BYTES(modify_tis_in);
	in = kvzalloc(inlen, GFP_KERNEL);
	if (!in)
		return -ENOMEM;

	MLX5_SET(modify_tis_in, in, bitmask.lag_tx_port_affinity, 1);
	MLX5_SET(modify_tis_in, in, uid, to_mpd(pd)->uid);

	tisc = MLX5_ADDR_OF(modify_tis_in, in, ctx);
	MLX5_SET(tisc, tisc, lag_tx_port_affinity, tx_affinity);

	err = mlx5_core_modify_tis(dev, sq->tisn, in, inlen);

	kvfree(in);

	return err;
}

static int mlx5_set_path(struct mlx5_ib_dev *dev, struct mlx5_ib_qp *qp,
			 const struct rdma_ah_attr *ah,
			 struct mlx5_qp_path *path, u8 port, int attr_mask,
			 u32 path_flags, const struct ib_qp_attr *attr,
			 bool alt)
{
	const struct ib_global_route *grh = rdma_ah_read_grh(ah);
	int err;
	enum ib_gid_type gid_type;
	u8 ah_flags = rdma_ah_get_ah_flags(ah);
	u8 sl = rdma_ah_get_sl(ah);

	if (attr_mask & IB_QP_PKEY_INDEX)
		path->pkey_index = cpu_to_be16(alt ? attr->alt_pkey_index :
						     attr->pkey_index);

	if (ah_flags & IB_AH_GRH) {
		if (grh->sgid_index >=
		    dev->mdev->port_caps[port - 1].gid_table_len) {
			pr_err("sgid_index (%u) too large. max is %d\n",
			       grh->sgid_index,
			       dev->mdev->port_caps[port - 1].gid_table_len);
			return -EINVAL;
		}
	}

	if (ah->type == RDMA_AH_ATTR_TYPE_ROCE) {
		if (!(ah_flags & IB_AH_GRH))
			return -EINVAL;

		memcpy(path->rmac, ah->roce.dmac, sizeof(ah->roce.dmac));
		if (qp->ibqp.qp_type == IB_QPT_RC ||
		    qp->ibqp.qp_type == IB_QPT_UC ||
		    qp->ibqp.qp_type == IB_QPT_XRC_INI ||
		    qp->ibqp.qp_type == IB_QPT_XRC_TGT)
			path->udp_sport =
				mlx5_get_roce_udp_sport(dev, ah->grh.sgid_attr);
		path->dci_cfi_prio_sl = (sl & 0x7) << 4;
		gid_type = ah->grh.sgid_attr->gid_type;
		if (gid_type == IB_GID_TYPE_ROCE_UDP_ENCAP)
			path->ecn_dscp = (grh->traffic_class >> 2) & 0x3f;
	} else {
		path->fl_free_ar = (path_flags & MLX5_PATH_FLAG_FL) ? 0x80 : 0;
		path->fl_free_ar |=
			(path_flags & MLX5_PATH_FLAG_FREE_AR) ? 0x40 : 0;
		path->rlid = cpu_to_be16(rdma_ah_get_dlid(ah));
		path->grh_mlid = rdma_ah_get_path_bits(ah) & 0x7f;
		if (ah_flags & IB_AH_GRH)
			path->grh_mlid	|= 1 << 7;
		path->dci_cfi_prio_sl = sl & 0xf;
	}

	if (ah_flags & IB_AH_GRH) {
		path->mgid_index = grh->sgid_index;
		path->hop_limit  = grh->hop_limit;
		path->tclass_flowlabel =
			cpu_to_be32((grh->traffic_class << 20) |
				    (grh->flow_label));
		memcpy(path->rgid, grh->dgid.raw, 16);
	}

	err = ib_rate_to_mlx5(dev, rdma_ah_get_static_rate(ah));
	if (err < 0)
		return err;
	path->static_rate = err;
	path->port = port;

	if (attr_mask & IB_QP_TIMEOUT)
		path->ackto_lt = (alt ? attr->alt_timeout : attr->timeout) << 3;

	if ((qp->ibqp.qp_type == IB_QPT_RAW_PACKET) && qp->sq.wqe_cnt)
		return modify_raw_packet_eth_prio(dev->mdev,
						  &qp->raw_packet_qp.sq,
						  sl & 0xf, qp->ibqp.pd);

	return 0;
}

static enum mlx5_qp_optpar opt_mask[MLX5_QP_NUM_STATE][MLX5_QP_NUM_STATE][MLX5_QP_ST_MAX] = {
	[MLX5_QP_STATE_INIT] = {
		[MLX5_QP_STATE_INIT] = {
			[MLX5_QP_ST_RC] = MLX5_QP_OPTPAR_RRE		|
					  MLX5_QP_OPTPAR_RAE		|
					  MLX5_QP_OPTPAR_RWE		|
					  MLX5_QP_OPTPAR_PKEY_INDEX	|
					  MLX5_QP_OPTPAR_PRI_PORT,
			[MLX5_QP_ST_UC] = MLX5_QP_OPTPAR_RWE		|
					  MLX5_QP_OPTPAR_PKEY_INDEX	|
					  MLX5_QP_OPTPAR_PRI_PORT,
			[MLX5_QP_ST_UD] = MLX5_QP_OPTPAR_PKEY_INDEX	|
					  MLX5_QP_OPTPAR_Q_KEY		|
					  MLX5_QP_OPTPAR_PRI_PORT,
		},
		[MLX5_QP_STATE_RTR] = {
			[MLX5_QP_ST_RC] = MLX5_QP_OPTPAR_ALT_ADDR_PATH  |
					  MLX5_QP_OPTPAR_RRE            |
					  MLX5_QP_OPTPAR_RAE            |
					  MLX5_QP_OPTPAR_RWE            |
					  MLX5_QP_OPTPAR_PKEY_INDEX,
			[MLX5_QP_ST_UC] = MLX5_QP_OPTPAR_ALT_ADDR_PATH  |
					  MLX5_QP_OPTPAR_RWE            |
					  MLX5_QP_OPTPAR_PKEY_INDEX,
			[MLX5_QP_ST_UD] = MLX5_QP_OPTPAR_PKEY_INDEX     |
					  MLX5_QP_OPTPAR_Q_KEY,
			[MLX5_QP_ST_MLX] = MLX5_QP_OPTPAR_PKEY_INDEX	|
					   MLX5_QP_OPTPAR_Q_KEY,
			[MLX5_QP_ST_XRC] = MLX5_QP_OPTPAR_ALT_ADDR_PATH |
					  MLX5_QP_OPTPAR_RRE            |
					  MLX5_QP_OPTPAR_RAE            |
					  MLX5_QP_OPTPAR_RWE            |
					  MLX5_QP_OPTPAR_PKEY_INDEX,
		},
	},
	[MLX5_QP_STATE_RTR] = {
		[MLX5_QP_STATE_RTS] = {
			[MLX5_QP_ST_RC] = MLX5_QP_OPTPAR_ALT_ADDR_PATH	|
					  MLX5_QP_OPTPAR_RRE		|
					  MLX5_QP_OPTPAR_RAE		|
					  MLX5_QP_OPTPAR_RWE		|
					  MLX5_QP_OPTPAR_PM_STATE	|
					  MLX5_QP_OPTPAR_RNR_TIMEOUT,
			[MLX5_QP_ST_UC] = MLX5_QP_OPTPAR_ALT_ADDR_PATH	|
					  MLX5_QP_OPTPAR_RWE		|
					  MLX5_QP_OPTPAR_PM_STATE,
			[MLX5_QP_ST_UD] = MLX5_QP_OPTPAR_Q_KEY,
		},
	},
	[MLX5_QP_STATE_RTS] = {
		[MLX5_QP_STATE_RTS] = {
			[MLX5_QP_ST_RC] = MLX5_QP_OPTPAR_RRE		|
					  MLX5_QP_OPTPAR_RAE		|
					  MLX5_QP_OPTPAR_RWE		|
					  MLX5_QP_OPTPAR_RNR_TIMEOUT	|
					  MLX5_QP_OPTPAR_PM_STATE	|
					  MLX5_QP_OPTPAR_ALT_ADDR_PATH,
			[MLX5_QP_ST_UC] = MLX5_QP_OPTPAR_RWE		|
					  MLX5_QP_OPTPAR_PM_STATE	|
					  MLX5_QP_OPTPAR_ALT_ADDR_PATH,
			[MLX5_QP_ST_UD] = MLX5_QP_OPTPAR_Q_KEY		|
					  MLX5_QP_OPTPAR_SRQN		|
					  MLX5_QP_OPTPAR_CQN_RCV,
		},
	},
	[MLX5_QP_STATE_SQER] = {
		[MLX5_QP_STATE_RTS] = {
			[MLX5_QP_ST_UD]	 = MLX5_QP_OPTPAR_Q_KEY,
			[MLX5_QP_ST_MLX] = MLX5_QP_OPTPAR_Q_KEY,
			[MLX5_QP_ST_UC]	 = MLX5_QP_OPTPAR_RWE,
			[MLX5_QP_ST_RC]	 = MLX5_QP_OPTPAR_RNR_TIMEOUT	|
					   MLX5_QP_OPTPAR_RWE		|
					   MLX5_QP_OPTPAR_RAE		|
					   MLX5_QP_OPTPAR_RRE,
		},
	},
};

static int ib_nr_to_mlx5_nr(int ib_mask)
{
	switch (ib_mask) {
	case IB_QP_STATE:
		return 0;
	case IB_QP_CUR_STATE:
		return 0;
	case IB_QP_EN_SQD_ASYNC_NOTIFY:
		return 0;
	case IB_QP_ACCESS_FLAGS:
		return MLX5_QP_OPTPAR_RWE | MLX5_QP_OPTPAR_RRE |
			MLX5_QP_OPTPAR_RAE;
	case IB_QP_PKEY_INDEX:
		return MLX5_QP_OPTPAR_PKEY_INDEX;
	case IB_QP_PORT:
		return MLX5_QP_OPTPAR_PRI_PORT;
	case IB_QP_QKEY:
		return MLX5_QP_OPTPAR_Q_KEY;
	case IB_QP_AV:
		return MLX5_QP_OPTPAR_PRIMARY_ADDR_PATH |
			MLX5_QP_OPTPAR_PRI_PORT;
	case IB_QP_PATH_MTU:
		return 0;
	case IB_QP_TIMEOUT:
		return MLX5_QP_OPTPAR_ACK_TIMEOUT;
	case IB_QP_RETRY_CNT:
		return MLX5_QP_OPTPAR_RETRY_COUNT;
	case IB_QP_RNR_RETRY:
		return MLX5_QP_OPTPAR_RNR_RETRY;
	case IB_QP_RQ_PSN:
		return 0;
	case IB_QP_MAX_QP_RD_ATOMIC:
		return MLX5_QP_OPTPAR_SRA_MAX;
	case IB_QP_ALT_PATH:
		return MLX5_QP_OPTPAR_ALT_ADDR_PATH;
	case IB_QP_MIN_RNR_TIMER:
		return MLX5_QP_OPTPAR_RNR_TIMEOUT;
	case IB_QP_SQ_PSN:
		return 0;
	case IB_QP_MAX_DEST_RD_ATOMIC:
		return MLX5_QP_OPTPAR_RRA_MAX | MLX5_QP_OPTPAR_RWE |
			MLX5_QP_OPTPAR_RRE | MLX5_QP_OPTPAR_RAE;
	case IB_QP_PATH_MIG_STATE:
		return MLX5_QP_OPTPAR_PM_STATE;
	case IB_QP_CAP:
		return 0;
	case IB_QP_DEST_QPN:
		return 0;
	}
	return 0;
}

static int ib_mask_to_mlx5_opt(int ib_mask)
{
	int result = 0;
	int i;

	for (i = 0; i < 8 * sizeof(int); i++) {
		if ((1 << i) & ib_mask)
			result |= ib_nr_to_mlx5_nr(1 << i);
	}

	return result;
}

static int modify_raw_packet_qp_rq(
	struct mlx5_ib_dev *dev, struct mlx5_ib_rq *rq, int new_state,
	const struct mlx5_modify_raw_qp_param *raw_qp_param, struct ib_pd *pd)
{
	void *in;
	void *rqc;
	int inlen;
	int err;

	inlen = MLX5_ST_SZ_BYTES(modify_rq_in);
	in = kvzalloc(inlen, GFP_KERNEL);
	if (!in)
		return -ENOMEM;

	MLX5_SET(modify_rq_in, in, rq_state, rq->state);
	MLX5_SET(modify_rq_in, in, uid, to_mpd(pd)->uid);

	rqc = MLX5_ADDR_OF(modify_rq_in, in, ctx);
	MLX5_SET(rqc, rqc, state, new_state);

	if (raw_qp_param->set_mask & MLX5_RAW_QP_MOD_SET_RQ_Q_CTR_ID) {
		if (MLX5_CAP_GEN(dev->mdev, modify_rq_counter_set_id)) {
			MLX5_SET64(modify_rq_in, in, modify_bitmask,
				   MLX5_MODIFY_RQ_IN_MODIFY_BITMASK_RQ_COUNTER_SET_ID);
			MLX5_SET(rqc, rqc, counter_set_id, raw_qp_param->rq_q_ctr_id);
		} else
			dev_info_once(
				&dev->ib_dev.dev,
				"RAW PACKET QP counters are not supported on current FW\n");
	}

	err = mlx5_core_modify_rq(dev->mdev, rq->base.mqp.qpn, in, inlen);
	if (err)
		goto out;

	rq->state = new_state;

out:
	kvfree(in);
	return err;
}

static int modify_raw_packet_qp_sq(
	struct mlx5_core_dev *dev, struct mlx5_ib_sq *sq, int new_state,
	const struct mlx5_modify_raw_qp_param *raw_qp_param, struct ib_pd *pd)
{
	struct mlx5_ib_qp *ibqp = sq->base.container_mibqp;
	struct mlx5_rate_limit old_rl = ibqp->rl;
	struct mlx5_rate_limit new_rl = old_rl;
	bool new_rate_added = false;
	u16 rl_index = 0;
	void *in;
	void *sqc;
	int inlen;
	int err;

	inlen = MLX5_ST_SZ_BYTES(modify_sq_in);
	in = kvzalloc(inlen, GFP_KERNEL);
	if (!in)
		return -ENOMEM;

	MLX5_SET(modify_sq_in, in, uid, to_mpd(pd)->uid);
	MLX5_SET(modify_sq_in, in, sq_state, sq->state);

	sqc = MLX5_ADDR_OF(modify_sq_in, in, ctx);
	MLX5_SET(sqc, sqc, state, new_state);

	if (raw_qp_param->set_mask & MLX5_RAW_QP_RATE_LIMIT) {
		if (new_state != MLX5_SQC_STATE_RDY)
			pr_warn("%s: Rate limit can only be changed when SQ is moving to RDY\n",
				__func__);
		else
			new_rl = raw_qp_param->rl;
	}

	if (!mlx5_rl_are_equal(&old_rl, &new_rl)) {
		if (new_rl.rate) {
			err = mlx5_rl_add_rate(dev, &rl_index, &new_rl);
			if (err) {
				pr_err("Failed configuring rate limit(err %d): \
				       rate %u, max_burst_sz %u, typical_pkt_sz %u\n",
				       err, new_rl.rate, new_rl.max_burst_sz,
				       new_rl.typical_pkt_sz);

				goto out;
			}
			new_rate_added = true;
		}

		MLX5_SET64(modify_sq_in, in, modify_bitmask, 1);
		/* index 0 means no limit */
		MLX5_SET(sqc, sqc, packet_pacing_rate_limit_index, rl_index);
	}

	err = mlx5_core_modify_sq(dev, sq->base.mqp.qpn, in, inlen);
	if (err) {
		/* Remove new rate from table if failed */
		if (new_rate_added)
			mlx5_rl_remove_rate(dev, &new_rl);
		goto out;
	}

	/* Only remove the old rate after new rate was set */
	if ((old_rl.rate &&
	     !mlx5_rl_are_equal(&old_rl, &new_rl)) ||
	    (new_state != MLX5_SQC_STATE_RDY))
		mlx5_rl_remove_rate(dev, &old_rl);

	ibqp->rl = new_rl;
	sq->state = new_state;

out:
	kvfree(in);
	return err;
}

static int modify_raw_packet_qp(struct mlx5_ib_dev *dev, struct mlx5_ib_qp *qp,
				const struct mlx5_modify_raw_qp_param *raw_qp_param,
				u8 tx_affinity)
{
	struct mlx5_ib_raw_packet_qp *raw_packet_qp = &qp->raw_packet_qp;
	struct mlx5_ib_rq *rq = &raw_packet_qp->rq;
	struct mlx5_ib_sq *sq = &raw_packet_qp->sq;
	int modify_rq = !!qp->rq.wqe_cnt;
	int modify_sq = !!qp->sq.wqe_cnt;
	int rq_state;
	int sq_state;
	int err;

	switch (raw_qp_param->operation) {
	case MLX5_CMD_OP_RST2INIT_QP:
		rq_state = MLX5_RQC_STATE_RDY;
		sq_state = MLX5_SQC_STATE_RDY;
		break;
	case MLX5_CMD_OP_2ERR_QP:
		rq_state = MLX5_RQC_STATE_ERR;
		sq_state = MLX5_SQC_STATE_ERR;
		break;
	case MLX5_CMD_OP_2RST_QP:
		rq_state = MLX5_RQC_STATE_RST;
		sq_state = MLX5_SQC_STATE_RST;
		break;
	case MLX5_CMD_OP_RTR2RTS_QP:
	case MLX5_CMD_OP_RTS2RTS_QP:
		if (raw_qp_param->set_mask ==
		    MLX5_RAW_QP_RATE_LIMIT) {
			modify_rq = 0;
			sq_state = sq->state;
		} else {
			return raw_qp_param->set_mask ? -EINVAL : 0;
		}
		break;
	case MLX5_CMD_OP_INIT2INIT_QP:
	case MLX5_CMD_OP_INIT2RTR_QP:
		if (raw_qp_param->set_mask)
			return -EINVAL;
		else
			return 0;
	default:
		WARN_ON(1);
		return -EINVAL;
	}

	if (modify_rq) {
		err =  modify_raw_packet_qp_rq(dev, rq, rq_state, raw_qp_param,
					       qp->ibqp.pd);
		if (err)
			return err;
	}

	if (modify_sq) {
		struct mlx5_flow_handle *flow_rule;

		if (tx_affinity) {
			err = modify_raw_packet_tx_affinity(dev->mdev, sq,
							    tx_affinity,
							    qp->ibqp.pd);
			if (err)
				return err;
		}

		flow_rule = create_flow_rule_vport_sq(dev, sq,
						      raw_qp_param->port);
		if (IS_ERR(flow_rule))
			return PTR_ERR(flow_rule);

		err = modify_raw_packet_qp_sq(dev->mdev, sq, sq_state,
					      raw_qp_param, qp->ibqp.pd);
		if (err) {
			if (flow_rule)
				mlx5_del_flow_rules(flow_rule);
			return err;
		}

		if (flow_rule) {
			destroy_flow_rule_vport_sq(sq);
			sq->flow_rule = flow_rule;
		}

		return err;
	}

	return 0;
}

static unsigned int get_tx_affinity(struct mlx5_ib_dev *dev,
				    struct mlx5_ib_pd *pd,
				    struct mlx5_ib_qp_base *qp_base,
				    u8 port_num, struct ib_udata *udata)
{
	struct mlx5_ib_ucontext *ucontext = rdma_udata_to_drv_context(
		udata, struct mlx5_ib_ucontext, ibucontext);
	unsigned int tx_port_affinity;

	if (ucontext) {
		tx_port_affinity = (unsigned int)atomic_add_return(
					   1, &ucontext->tx_port_affinity) %
					   MLX5_MAX_PORTS +
				   1;
		mlx5_ib_dbg(dev, "Set tx affinity 0x%x to qpn 0x%x ucontext %p\n",
				tx_port_affinity, qp_base->mqp.qpn, ucontext);
	} else {
		tx_port_affinity =
			(unsigned int)atomic_add_return(
				1, &dev->port[port_num].roce.tx_port_affinity) %
				MLX5_MAX_PORTS +
			1;
		mlx5_ib_dbg(dev, "Set tx affinity 0x%x to qpn 0x%x\n",
				tx_port_affinity, qp_base->mqp.qpn);
	}

	return tx_port_affinity;
}

static int __mlx5_ib_modify_qp(struct ib_qp *ibqp,
			       const struct ib_qp_attr *attr, int attr_mask,
			       enum ib_qp_state cur_state,
			       enum ib_qp_state new_state,
			       const struct mlx5_ib_modify_qp *ucmd,
			       struct ib_udata *udata)
{
	static const u16 optab[MLX5_QP_NUM_STATE][MLX5_QP_NUM_STATE] = {
		[MLX5_QP_STATE_RST] = {
			[MLX5_QP_STATE_RST]	= MLX5_CMD_OP_2RST_QP,
			[MLX5_QP_STATE_ERR]	= MLX5_CMD_OP_2ERR_QP,
			[MLX5_QP_STATE_INIT]	= MLX5_CMD_OP_RST2INIT_QP,
		},
		[MLX5_QP_STATE_INIT]  = {
			[MLX5_QP_STATE_RST]	= MLX5_CMD_OP_2RST_QP,
			[MLX5_QP_STATE_ERR]	= MLX5_CMD_OP_2ERR_QP,
			[MLX5_QP_STATE_INIT]	= MLX5_CMD_OP_INIT2INIT_QP,
			[MLX5_QP_STATE_RTR]	= MLX5_CMD_OP_INIT2RTR_QP,
		},
		[MLX5_QP_STATE_RTR]   = {
			[MLX5_QP_STATE_RST]	= MLX5_CMD_OP_2RST_QP,
			[MLX5_QP_STATE_ERR]	= MLX5_CMD_OP_2ERR_QP,
			[MLX5_QP_STATE_RTS]	= MLX5_CMD_OP_RTR2RTS_QP,
		},
		[MLX5_QP_STATE_RTS]   = {
			[MLX5_QP_STATE_RST]	= MLX5_CMD_OP_2RST_QP,
			[MLX5_QP_STATE_ERR]	= MLX5_CMD_OP_2ERR_QP,
			[MLX5_QP_STATE_RTS]	= MLX5_CMD_OP_RTS2RTS_QP,
		},
		[MLX5_QP_STATE_SQD] = {
			[MLX5_QP_STATE_RST]	= MLX5_CMD_OP_2RST_QP,
			[MLX5_QP_STATE_ERR]	= MLX5_CMD_OP_2ERR_QP,
		},
		[MLX5_QP_STATE_SQER] = {
			[MLX5_QP_STATE_RST]	= MLX5_CMD_OP_2RST_QP,
			[MLX5_QP_STATE_ERR]	= MLX5_CMD_OP_2ERR_QP,
			[MLX5_QP_STATE_RTS]	= MLX5_CMD_OP_SQERR2RTS_QP,
		},
		[MLX5_QP_STATE_ERR] = {
			[MLX5_QP_STATE_RST]	= MLX5_CMD_OP_2RST_QP,
			[MLX5_QP_STATE_ERR]	= MLX5_CMD_OP_2ERR_QP,
		}
	};

	struct mlx5_ib_dev *dev = to_mdev(ibqp->device);
	struct mlx5_ib_qp *qp = to_mqp(ibqp);
	struct mlx5_ib_qp_base *base = &qp->trans_qp.base;
	struct mlx5_ib_cq *send_cq, *recv_cq;
	struct mlx5_qp_context *context;
	struct mlx5_ib_pd *pd;
	struct mlx5_ib_port *mibport = NULL;
	enum mlx5_qp_state mlx5_cur, mlx5_new;
	enum mlx5_qp_optpar optpar;
	int mlx5_st;
	int err;
	u16 op;
	u8 tx_affinity = 0;

	mlx5_st = to_mlx5_st(ibqp->qp_type == IB_QPT_DRIVER ?
			     qp->qp_sub_type : ibqp->qp_type);
	if (mlx5_st < 0)
		return -EINVAL;

	context = kzalloc(sizeof(*context), GFP_KERNEL);
	if (!context)
		return -ENOMEM;

	pd = get_pd(qp);
	context->flags = cpu_to_be32(mlx5_st << 16);

	if (!(attr_mask & IB_QP_PATH_MIG_STATE)) {
		context->flags |= cpu_to_be32(MLX5_QP_PM_MIGRATED << 11);
	} else {
		switch (attr->path_mig_state) {
		case IB_MIG_MIGRATED:
			context->flags |= cpu_to_be32(MLX5_QP_PM_MIGRATED << 11);
			break;
		case IB_MIG_REARM:
			context->flags |= cpu_to_be32(MLX5_QP_PM_REARM << 11);
			break;
		case IB_MIG_ARMED:
			context->flags |= cpu_to_be32(MLX5_QP_PM_ARMED << 11);
			break;
		}
	}

	if ((cur_state == IB_QPS_RESET) && (new_state == IB_QPS_INIT)) {
		if ((ibqp->qp_type == IB_QPT_RC) ||
		    (ibqp->qp_type == IB_QPT_UD &&
		     !(qp->flags & MLX5_IB_QP_SQPN_QP1)) ||
		    (ibqp->qp_type == IB_QPT_UC) ||
		    (ibqp->qp_type == IB_QPT_RAW_PACKET) ||
		    (ibqp->qp_type == IB_QPT_XRC_INI) ||
		    (ibqp->qp_type == IB_QPT_XRC_TGT)) {
			if (dev->lag_active) {
<<<<<<< HEAD
				u8 p = mlx5_core_native_port_num(dev->mdev) - 1;
=======
				u8 p = mlx5_core_native_port_num(dev->mdev);
>>>>>>> 1f1d6abb
				tx_affinity = get_tx_affinity(dev, pd, base, p,
							      udata);
				context->flags |= cpu_to_be32(tx_affinity << 24);
			}
		}
	}

	if (is_sqp(ibqp->qp_type)) {
		context->mtu_msgmax = (IB_MTU_256 << 5) | 8;
	} else if ((ibqp->qp_type == IB_QPT_UD &&
		    !(qp->flags & MLX5_IB_QP_UNDERLAY)) ||
		   ibqp->qp_type == MLX5_IB_QPT_REG_UMR) {
		context->mtu_msgmax = (IB_MTU_4096 << 5) | 12;
	} else if (attr_mask & IB_QP_PATH_MTU) {
		if (attr->path_mtu < IB_MTU_256 ||
		    attr->path_mtu > IB_MTU_4096) {
			mlx5_ib_warn(dev, "invalid mtu %d\n", attr->path_mtu);
			err = -EINVAL;
			goto out;
		}
		context->mtu_msgmax = (attr->path_mtu << 5) |
				      (u8)MLX5_CAP_GEN(dev->mdev, log_max_msg);
	}

	if (attr_mask & IB_QP_DEST_QPN)
		context->log_pg_sz_remote_qpn = cpu_to_be32(attr->dest_qp_num);

	if (attr_mask & IB_QP_PKEY_INDEX)
		context->pri_path.pkey_index = cpu_to_be16(attr->pkey_index);

	/* todo implement counter_index functionality */

	if (is_sqp(ibqp->qp_type))
		context->pri_path.port = qp->port;

	if (attr_mask & IB_QP_PORT)
		context->pri_path.port = attr->port_num;

	if (attr_mask & IB_QP_AV) {
		err = mlx5_set_path(dev, qp, &attr->ah_attr, &context->pri_path,
				    attr_mask & IB_QP_PORT ? attr->port_num : qp->port,
				    attr_mask, 0, attr, false);
		if (err)
			goto out;
	}

	if (attr_mask & IB_QP_TIMEOUT)
		context->pri_path.ackto_lt |= attr->timeout << 3;

	if (attr_mask & IB_QP_ALT_PATH) {
		err = mlx5_set_path(dev, qp, &attr->alt_ah_attr,
				    &context->alt_path,
				    attr->alt_port_num,
				    attr_mask | IB_QP_PKEY_INDEX | IB_QP_TIMEOUT,
				    0, attr, true);
		if (err)
			goto out;
	}

	get_cqs(qp->ibqp.qp_type, qp->ibqp.send_cq, qp->ibqp.recv_cq,
		&send_cq, &recv_cq);

	context->flags_pd = cpu_to_be32(pd ? pd->pdn : to_mpd(dev->devr.p0)->pdn);
	context->cqn_send = send_cq ? cpu_to_be32(send_cq->mcq.cqn) : 0;
	context->cqn_recv = recv_cq ? cpu_to_be32(recv_cq->mcq.cqn) : 0;
	context->params1  = cpu_to_be32(MLX5_IB_ACK_REQ_FREQ << 28);

	if (attr_mask & IB_QP_RNR_RETRY)
		context->params1 |= cpu_to_be32(attr->rnr_retry << 13);

	if (attr_mask & IB_QP_RETRY_CNT)
		context->params1 |= cpu_to_be32(attr->retry_cnt << 16);

	if (attr_mask & IB_QP_MAX_QP_RD_ATOMIC) {
		if (attr->max_rd_atomic)
			context->params1 |=
				cpu_to_be32(fls(attr->max_rd_atomic - 1) << 21);
	}

	if (attr_mask & IB_QP_SQ_PSN)
		context->next_send_psn = cpu_to_be32(attr->sq_psn);

	if (attr_mask & IB_QP_MAX_DEST_RD_ATOMIC) {
		if (attr->max_dest_rd_atomic)
			context->params2 |=
				cpu_to_be32(fls(attr->max_dest_rd_atomic - 1) << 21);
	}

	if (attr_mask & (IB_QP_ACCESS_FLAGS | IB_QP_MAX_DEST_RD_ATOMIC)) {
		__be32 access_flags;

		err = to_mlx5_access_flags(qp, attr, attr_mask, &access_flags);
		if (err)
			goto out;

		context->params2 |= access_flags;
	}

	if (attr_mask & IB_QP_MIN_RNR_TIMER)
		context->rnr_nextrecvpsn |= cpu_to_be32(attr->min_rnr_timer << 24);

	if (attr_mask & IB_QP_RQ_PSN)
		context->rnr_nextrecvpsn |= cpu_to_be32(attr->rq_psn);

	if (attr_mask & IB_QP_QKEY)
		context->qkey = cpu_to_be32(attr->qkey);

	if (qp->rq.wqe_cnt && cur_state == IB_QPS_RESET && new_state == IB_QPS_INIT)
		context->db_rec_addr = cpu_to_be64(qp->db.dma);

	if (cur_state == IB_QPS_RESET && new_state == IB_QPS_INIT) {
		u8 port_num = (attr_mask & IB_QP_PORT ? attr->port_num :
			       qp->port) - 1;

		/* Underlay port should be used - index 0 function per port */
		if (qp->flags & MLX5_IB_QP_UNDERLAY)
			port_num = 0;

		mibport = &dev->port[port_num];
		context->qp_counter_set_usr_page |=
			cpu_to_be32((u32)(mibport->cnts.set_id) << 24);
	}

	if (!ibqp->uobject && cur_state == IB_QPS_RESET && new_state == IB_QPS_INIT)
		context->sq_crq_size |= cpu_to_be16(1 << 4);

	if (qp->flags & MLX5_IB_QP_SQPN_QP1)
		context->deth_sqpn = cpu_to_be32(1);

	mlx5_cur = to_mlx5_state(cur_state);
	mlx5_new = to_mlx5_state(new_state);

	if (mlx5_cur >= MLX5_QP_NUM_STATE || mlx5_new >= MLX5_QP_NUM_STATE ||
	    !optab[mlx5_cur][mlx5_new]) {
		err = -EINVAL;
		goto out;
	}

	op = optab[mlx5_cur][mlx5_new];
	optpar = ib_mask_to_mlx5_opt(attr_mask);
	optpar &= opt_mask[mlx5_cur][mlx5_new][mlx5_st];

	if (qp->ibqp.qp_type == IB_QPT_RAW_PACKET ||
	    qp->flags & MLX5_IB_QP_UNDERLAY) {
		struct mlx5_modify_raw_qp_param raw_qp_param = {};

		raw_qp_param.operation = op;
		if (cur_state == IB_QPS_RESET && new_state == IB_QPS_INIT) {
			raw_qp_param.rq_q_ctr_id = mibport->cnts.set_id;
			raw_qp_param.set_mask |= MLX5_RAW_QP_MOD_SET_RQ_Q_CTR_ID;
		}

		if (attr_mask & IB_QP_PORT)
			raw_qp_param.port = attr->port_num;

		if (attr_mask & IB_QP_RATE_LIMIT) {
			raw_qp_param.rl.rate = attr->rate_limit;

			if (ucmd->burst_info.max_burst_sz) {
				if (attr->rate_limit &&
				    MLX5_CAP_QOS(dev->mdev, packet_pacing_burst_bound)) {
					raw_qp_param.rl.max_burst_sz =
						ucmd->burst_info.max_burst_sz;
				} else {
					err = -EINVAL;
					goto out;
				}
			}

			if (ucmd->burst_info.typical_pkt_sz) {
				if (attr->rate_limit &&
				    MLX5_CAP_QOS(dev->mdev, packet_pacing_typical_size)) {
					raw_qp_param.rl.typical_pkt_sz =
						ucmd->burst_info.typical_pkt_sz;
				} else {
					err = -EINVAL;
					goto out;
				}
			}

			raw_qp_param.set_mask |= MLX5_RAW_QP_RATE_LIMIT;
		}

		err = modify_raw_packet_qp(dev, qp, &raw_qp_param, tx_affinity);
	} else {
		err = mlx5_core_qp_modify(dev->mdev, op, optpar, context,
					  &base->mqp);
	}

	if (err)
		goto out;

	qp->state = new_state;

	if (attr_mask & IB_QP_ACCESS_FLAGS)
		qp->trans_qp.atomic_rd_en = attr->qp_access_flags;
	if (attr_mask & IB_QP_MAX_DEST_RD_ATOMIC)
		qp->trans_qp.resp_depth = attr->max_dest_rd_atomic;
	if (attr_mask & IB_QP_PORT)
		qp->port = attr->port_num;
	if (attr_mask & IB_QP_ALT_PATH)
		qp->trans_qp.alt_port = attr->alt_port_num;

	/*
	 * If we moved a kernel QP to RESET, clean up all old CQ
	 * entries and reinitialize the QP.
	 */
	if (new_state == IB_QPS_RESET &&
	    !ibqp->uobject && ibqp->qp_type != IB_QPT_XRC_TGT) {
		mlx5_ib_cq_clean(recv_cq, base->mqp.qpn,
				 ibqp->srq ? to_msrq(ibqp->srq) : NULL);
		if (send_cq != recv_cq)
			mlx5_ib_cq_clean(send_cq, base->mqp.qpn, NULL);

		qp->rq.head = 0;
		qp->rq.tail = 0;
		qp->sq.head = 0;
		qp->sq.tail = 0;
		qp->sq.cur_post = 0;
		if (qp->sq.wqe_cnt)
			qp->sq.cur_edge = get_sq_edge(&qp->sq, 0);
		qp->db.db[MLX5_RCV_DBR] = 0;
		qp->db.db[MLX5_SND_DBR] = 0;
	}

out:
	kfree(context);
	return err;
}

static inline bool is_valid_mask(int mask, int req, int opt)
{
	if ((mask & req) != req)
		return false;

	if (mask & ~(req | opt))
		return false;

	return true;
}

/* check valid transition for driver QP types
 * for now the only QP type that this function supports is DCI
 */
static bool modify_dci_qp_is_ok(enum ib_qp_state cur_state, enum ib_qp_state new_state,
				enum ib_qp_attr_mask attr_mask)
{
	int req = IB_QP_STATE;
	int opt = 0;

	if (new_state == IB_QPS_RESET) {
		return is_valid_mask(attr_mask, req, opt);
	} else if (cur_state == IB_QPS_RESET && new_state == IB_QPS_INIT) {
		req |= IB_QP_PKEY_INDEX | IB_QP_PORT;
		return is_valid_mask(attr_mask, req, opt);
	} else if (cur_state == IB_QPS_INIT && new_state == IB_QPS_INIT) {
		opt = IB_QP_PKEY_INDEX | IB_QP_PORT;
		return is_valid_mask(attr_mask, req, opt);
	} else if (cur_state == IB_QPS_INIT && new_state == IB_QPS_RTR) {
		req |= IB_QP_PATH_MTU;
		opt = IB_QP_PKEY_INDEX | IB_QP_AV;
		return is_valid_mask(attr_mask, req, opt);
	} else if (cur_state == IB_QPS_RTR && new_state == IB_QPS_RTS) {
		req |= IB_QP_TIMEOUT | IB_QP_RETRY_CNT | IB_QP_RNR_RETRY |
		       IB_QP_MAX_QP_RD_ATOMIC | IB_QP_SQ_PSN;
		opt = IB_QP_MIN_RNR_TIMER;
		return is_valid_mask(attr_mask, req, opt);
	} else if (cur_state == IB_QPS_RTS && new_state == IB_QPS_RTS) {
		opt = IB_QP_MIN_RNR_TIMER;
		return is_valid_mask(attr_mask, req, opt);
	} else if (cur_state != IB_QPS_RESET && new_state == IB_QPS_ERR) {
		return is_valid_mask(attr_mask, req, opt);
	}
	return false;
}

/* mlx5_ib_modify_dct: modify a DCT QP
 * valid transitions are:
 * RESET to INIT: must set access_flags, pkey_index and port
 * INIT  to RTR : must set min_rnr_timer, tclass, flow_label,
 *			   mtu, gid_index and hop_limit
 * Other transitions and attributes are illegal
 */
static int mlx5_ib_modify_dct(struct ib_qp *ibqp, struct ib_qp_attr *attr,
			      int attr_mask, struct ib_udata *udata)
{
	struct mlx5_ib_qp *qp = to_mqp(ibqp);
	struct mlx5_ib_dev *dev = to_mdev(ibqp->device);
	enum ib_qp_state cur_state, new_state;
	int err = 0;
	int required = IB_QP_STATE;
	void *dctc;

	if (!(attr_mask & IB_QP_STATE))
		return -EINVAL;

	cur_state = qp->state;
	new_state = attr->qp_state;

	dctc = MLX5_ADDR_OF(create_dct_in, qp->dct.in, dct_context_entry);
	if (cur_state == IB_QPS_RESET && new_state == IB_QPS_INIT) {
		required |= IB_QP_ACCESS_FLAGS | IB_QP_PKEY_INDEX | IB_QP_PORT;
		if (!is_valid_mask(attr_mask, required, 0))
			return -EINVAL;

		if (attr->port_num == 0 ||
		    attr->port_num > MLX5_CAP_GEN(dev->mdev, num_ports)) {
			mlx5_ib_dbg(dev, "invalid port number %d. number of ports is %d\n",
				    attr->port_num, dev->num_ports);
			return -EINVAL;
		}
		if (attr->qp_access_flags & IB_ACCESS_REMOTE_READ)
			MLX5_SET(dctc, dctc, rre, 1);
		if (attr->qp_access_flags & IB_ACCESS_REMOTE_WRITE)
			MLX5_SET(dctc, dctc, rwe, 1);
		if (attr->qp_access_flags & IB_ACCESS_REMOTE_ATOMIC) {
			int atomic_mode;

			atomic_mode = get_atomic_mode(dev, MLX5_IB_QPT_DCT);
			if (atomic_mode < 0)
				return -EOPNOTSUPP;

			MLX5_SET(dctc, dctc, atomic_mode, atomic_mode);
			MLX5_SET(dctc, dctc, rae, 1);
		}
		MLX5_SET(dctc, dctc, pkey_index, attr->pkey_index);
		MLX5_SET(dctc, dctc, port, attr->port_num);
		MLX5_SET(dctc, dctc, counter_set_id, dev->port[attr->port_num - 1].cnts.set_id);

	} else if (cur_state == IB_QPS_INIT && new_state == IB_QPS_RTR) {
		struct mlx5_ib_modify_qp_resp resp = {};
		u32 out[MLX5_ST_SZ_DW(create_dct_out)] = {0};
		u32 min_resp_len = offsetof(typeof(resp), dctn) +
				   sizeof(resp.dctn);

		if (udata->outlen < min_resp_len)
			return -EINVAL;
		resp.response_length = min_resp_len;

		required |= IB_QP_MIN_RNR_TIMER | IB_QP_AV | IB_QP_PATH_MTU;
		if (!is_valid_mask(attr_mask, required, 0))
			return -EINVAL;
		MLX5_SET(dctc, dctc, min_rnr_nak, attr->min_rnr_timer);
		MLX5_SET(dctc, dctc, tclass, attr->ah_attr.grh.traffic_class);
		MLX5_SET(dctc, dctc, flow_label, attr->ah_attr.grh.flow_label);
		MLX5_SET(dctc, dctc, mtu, attr->path_mtu);
		MLX5_SET(dctc, dctc, my_addr_index, attr->ah_attr.grh.sgid_index);
		MLX5_SET(dctc, dctc, hop_limit, attr->ah_attr.grh.hop_limit);

		err = mlx5_core_create_dct(dev->mdev, &qp->dct.mdct, qp->dct.in,
					   MLX5_ST_SZ_BYTES(create_dct_in), out,
					   sizeof(out));
		if (err)
			return err;
		resp.dctn = qp->dct.mdct.mqp.qpn;
		err = ib_copy_to_udata(udata, &resp, resp.response_length);
		if (err) {
			mlx5_core_destroy_dct(dev->mdev, &qp->dct.mdct);
			return err;
		}
	} else {
		mlx5_ib_warn(dev, "Modify DCT: Invalid transition from %d to %d\n", cur_state, new_state);
		return -EINVAL;
	}
	if (err)
		qp->state = IB_QPS_ERR;
	else
		qp->state = new_state;
	return err;
}

int mlx5_ib_modify_qp(struct ib_qp *ibqp, struct ib_qp_attr *attr,
		      int attr_mask, struct ib_udata *udata)
{
	struct mlx5_ib_dev *dev = to_mdev(ibqp->device);
	struct mlx5_ib_qp *qp = to_mqp(ibqp);
	struct mlx5_ib_modify_qp ucmd = {};
	enum ib_qp_type qp_type;
	enum ib_qp_state cur_state, new_state;
	size_t required_cmd_sz;
	int err = -EINVAL;
	int port;

	if (ibqp->rwq_ind_tbl)
		return -ENOSYS;

	if (udata && udata->inlen) {
		required_cmd_sz = offsetof(typeof(ucmd), reserved) +
			sizeof(ucmd.reserved);
		if (udata->inlen < required_cmd_sz)
			return -EINVAL;

		if (udata->inlen > sizeof(ucmd) &&
		    !ib_is_udata_cleared(udata, sizeof(ucmd),
					 udata->inlen - sizeof(ucmd)))
			return -EOPNOTSUPP;

		if (ib_copy_from_udata(&ucmd, udata,
				       min(udata->inlen, sizeof(ucmd))))
			return -EFAULT;

		if (ucmd.comp_mask ||
		    memchr_inv(&ucmd.reserved, 0, sizeof(ucmd.reserved)) ||
		    memchr_inv(&ucmd.burst_info.reserved, 0,
			       sizeof(ucmd.burst_info.reserved)))
			return -EOPNOTSUPP;
	}

	if (unlikely(ibqp->qp_type == IB_QPT_GSI))
		return mlx5_ib_gsi_modify_qp(ibqp, attr, attr_mask);

	if (ibqp->qp_type == IB_QPT_DRIVER)
		qp_type = qp->qp_sub_type;
	else
		qp_type = (unlikely(ibqp->qp_type == MLX5_IB_QPT_HW_GSI)) ?
			IB_QPT_GSI : ibqp->qp_type;

	if (qp_type == MLX5_IB_QPT_DCT)
		return mlx5_ib_modify_dct(ibqp, attr, attr_mask, udata);

	mutex_lock(&qp->mutex);

	cur_state = attr_mask & IB_QP_CUR_STATE ? attr->cur_qp_state : qp->state;
	new_state = attr_mask & IB_QP_STATE ? attr->qp_state : cur_state;

	if (!(cur_state == new_state && cur_state == IB_QPS_RESET)) {
		port = attr_mask & IB_QP_PORT ? attr->port_num : qp->port;
	}

	if (qp->flags & MLX5_IB_QP_UNDERLAY) {
		if (attr_mask & ~(IB_QP_STATE | IB_QP_CUR_STATE)) {
			mlx5_ib_dbg(dev, "invalid attr_mask 0x%x when underlay QP is used\n",
				    attr_mask);
			goto out;
		}
	} else if (qp_type != MLX5_IB_QPT_REG_UMR &&
		   qp_type != MLX5_IB_QPT_DCI &&
		   !ib_modify_qp_is_ok(cur_state, new_state, qp_type,
				       attr_mask)) {
		mlx5_ib_dbg(dev, "invalid QP state transition from %d to %d, qp_type %d, attr_mask 0x%x\n",
			    cur_state, new_state, ibqp->qp_type, attr_mask);
		goto out;
	} else if (qp_type == MLX5_IB_QPT_DCI &&
		   !modify_dci_qp_is_ok(cur_state, new_state, attr_mask)) {
		mlx5_ib_dbg(dev, "invalid QP state transition from %d to %d, qp_type %d, attr_mask 0x%x\n",
			    cur_state, new_state, qp_type, attr_mask);
		goto out;
	}

	if ((attr_mask & IB_QP_PORT) &&
	    (attr->port_num == 0 ||
	     attr->port_num > dev->num_ports)) {
		mlx5_ib_dbg(dev, "invalid port number %d. number of ports is %d\n",
			    attr->port_num, dev->num_ports);
		goto out;
	}

	if (attr_mask & IB_QP_PKEY_INDEX) {
		port = attr_mask & IB_QP_PORT ? attr->port_num : qp->port;
		if (attr->pkey_index >=
		    dev->mdev->port_caps[port - 1].pkey_table_len) {
			mlx5_ib_dbg(dev, "invalid pkey index %d\n",
				    attr->pkey_index);
			goto out;
		}
	}

	if (attr_mask & IB_QP_MAX_QP_RD_ATOMIC &&
	    attr->max_rd_atomic >
	    (1 << MLX5_CAP_GEN(dev->mdev, log_max_ra_res_qp))) {
		mlx5_ib_dbg(dev, "invalid max_rd_atomic value %d\n",
			    attr->max_rd_atomic);
		goto out;
	}

	if (attr_mask & IB_QP_MAX_DEST_RD_ATOMIC &&
	    attr->max_dest_rd_atomic >
	    (1 << MLX5_CAP_GEN(dev->mdev, log_max_ra_req_qp))) {
		mlx5_ib_dbg(dev, "invalid max_dest_rd_atomic value %d\n",
			    attr->max_dest_rd_atomic);
		goto out;
	}

	if (cur_state == new_state && cur_state == IB_QPS_RESET) {
		err = 0;
		goto out;
	}

	err = __mlx5_ib_modify_qp(ibqp, attr, attr_mask, cur_state,
				  new_state, &ucmd, udata);

out:
	mutex_unlock(&qp->mutex);
	return err;
}

static void _handle_post_send_edge(struct mlx5_ib_wq *sq, void **seg,
				   u32 wqe_sz, void **cur_edge)
{
	u32 idx;

	idx = (sq->cur_post + (wqe_sz >> 2)) & (sq->wqe_cnt - 1);
	*cur_edge = get_sq_edge(sq, idx);

	*seg = mlx5_frag_buf_get_wqe(&sq->fbc, idx);
}

/* handle_post_send_edge - Check if we get to SQ edge. If yes, update to the
 * next nearby edge and get new address translation for current WQE position.
 * @sq - SQ buffer.
 * @seg: Current WQE position (16B aligned).
 * @wqe_sz: Total current WQE size [16B].
 * @cur_edge: Updated current edge.
 */
static inline void handle_post_send_edge(struct mlx5_ib_wq *sq, void **seg,
					 u32 wqe_sz, void **cur_edge)
{
	if (likely(*seg != *cur_edge))
		return;

	_handle_post_send_edge(sq, seg, wqe_sz, cur_edge);
}

/* memcpy_send_wqe - copy data from src to WQE and update the relevant WQ's
 * pointers. At the end @seg is aligned to 16B regardless the copied size.
 * @sq - SQ buffer.
 * @cur_edge: Updated current edge.
 * @seg: Current WQE position (16B aligned).
 * @wqe_sz: Total current WQE size [16B].
 * @src: Pointer to copy from.
 * @n: Number of bytes to copy.
 */
static inline void memcpy_send_wqe(struct mlx5_ib_wq *sq, void **cur_edge,
				   void **seg, u32 *wqe_sz, const void *src,
				   size_t n)
{
	while (likely(n)) {
		size_t leftlen = *cur_edge - *seg;
		size_t copysz = min_t(size_t, leftlen, n);
		size_t stride;

		memcpy(*seg, src, copysz);

		n -= copysz;
		src += copysz;
		stride = !n ? ALIGN(copysz, 16) : copysz;
		*seg += stride;
		*wqe_sz += stride >> 4;
		handle_post_send_edge(sq, seg, *wqe_sz, cur_edge);
	}
}

static int mlx5_wq_overflow(struct mlx5_ib_wq *wq, int nreq, struct ib_cq *ib_cq)
{
	struct mlx5_ib_cq *cq;
	unsigned cur;

	cur = wq->head - wq->tail;
	if (likely(cur + nreq < wq->max_post))
		return 0;

	cq = to_mcq(ib_cq);
	spin_lock(&cq->lock);
	cur = wq->head - wq->tail;
	spin_unlock(&cq->lock);

	return cur + nreq >= wq->max_post;
}

static __always_inline void set_raddr_seg(struct mlx5_wqe_raddr_seg *rseg,
					  u64 remote_addr, u32 rkey)
{
	rseg->raddr    = cpu_to_be64(remote_addr);
	rseg->rkey     = cpu_to_be32(rkey);
	rseg->reserved = 0;
}

static void set_eth_seg(const struct ib_send_wr *wr, struct mlx5_ib_qp *qp,
			void **seg, int *size, void **cur_edge)
{
	struct mlx5_wqe_eth_seg *eseg = *seg;

	memset(eseg, 0, sizeof(struct mlx5_wqe_eth_seg));

	if (wr->send_flags & IB_SEND_IP_CSUM)
		eseg->cs_flags = MLX5_ETH_WQE_L3_CSUM |
				 MLX5_ETH_WQE_L4_CSUM;

	if (wr->opcode == IB_WR_LSO) {
		struct ib_ud_wr *ud_wr = container_of(wr, struct ib_ud_wr, wr);
		size_t left, copysz;
		void *pdata = ud_wr->header;
		size_t stride;

		left = ud_wr->hlen;
		eseg->mss = cpu_to_be16(ud_wr->mss);
		eseg->inline_hdr.sz = cpu_to_be16(left);

		/* memcpy_send_wqe should get a 16B align address. Hence, we
		 * first copy up to the current edge and then, if needed,
		 * fall-through to memcpy_send_wqe.
		 */
		copysz = min_t(u64, *cur_edge - (void *)eseg->inline_hdr.start,
			       left);
		memcpy(eseg->inline_hdr.start, pdata, copysz);
		stride = ALIGN(sizeof(struct mlx5_wqe_eth_seg) -
			       sizeof(eseg->inline_hdr.start) + copysz, 16);
		*size += stride / 16;
		*seg += stride;

		if (copysz < left) {
			handle_post_send_edge(&qp->sq, seg, *size, cur_edge);
			left -= copysz;
			pdata += copysz;
			memcpy_send_wqe(&qp->sq, cur_edge, seg, size, pdata,
					left);
		}

		return;
	}

	*seg += sizeof(struct mlx5_wqe_eth_seg);
	*size += sizeof(struct mlx5_wqe_eth_seg) / 16;
}

static void set_datagram_seg(struct mlx5_wqe_datagram_seg *dseg,
			     const struct ib_send_wr *wr)
{
	memcpy(&dseg->av, &to_mah(ud_wr(wr)->ah)->av, sizeof(struct mlx5_av));
	dseg->av.dqp_dct = cpu_to_be32(ud_wr(wr)->remote_qpn | MLX5_EXTENDED_UD_AV);
	dseg->av.key.qkey.qkey = cpu_to_be32(ud_wr(wr)->remote_qkey);
}

static void set_data_ptr_seg(struct mlx5_wqe_data_seg *dseg, struct ib_sge *sg)
{
	dseg->byte_count = cpu_to_be32(sg->length);
	dseg->lkey       = cpu_to_be32(sg->lkey);
	dseg->addr       = cpu_to_be64(sg->addr);
}

static u64 get_xlt_octo(u64 bytes)
{
	return ALIGN(bytes, MLX5_IB_UMR_XLT_ALIGNMENT) /
	       MLX5_IB_UMR_OCTOWORD;
}

static __be64 frwr_mkey_mask(void)
{
	u64 result;

	result = MLX5_MKEY_MASK_LEN		|
		MLX5_MKEY_MASK_PAGE_SIZE	|
		MLX5_MKEY_MASK_START_ADDR	|
		MLX5_MKEY_MASK_EN_RINVAL	|
		MLX5_MKEY_MASK_KEY		|
		MLX5_MKEY_MASK_LR		|
		MLX5_MKEY_MASK_LW		|
		MLX5_MKEY_MASK_RR		|
		MLX5_MKEY_MASK_RW		|
		MLX5_MKEY_MASK_A		|
		MLX5_MKEY_MASK_SMALL_FENCE	|
		MLX5_MKEY_MASK_FREE;

	return cpu_to_be64(result);
}

static __be64 sig_mkey_mask(void)
{
	u64 result;

	result = MLX5_MKEY_MASK_LEN		|
		MLX5_MKEY_MASK_PAGE_SIZE	|
		MLX5_MKEY_MASK_START_ADDR	|
		MLX5_MKEY_MASK_EN_SIGERR	|
		MLX5_MKEY_MASK_EN_RINVAL	|
		MLX5_MKEY_MASK_KEY		|
		MLX5_MKEY_MASK_LR		|
		MLX5_MKEY_MASK_LW		|
		MLX5_MKEY_MASK_RR		|
		MLX5_MKEY_MASK_RW		|
		MLX5_MKEY_MASK_SMALL_FENCE	|
		MLX5_MKEY_MASK_FREE		|
		MLX5_MKEY_MASK_BSF_EN;

	return cpu_to_be64(result);
}

static void set_reg_umr_seg(struct mlx5_wqe_umr_ctrl_seg *umr,
			    struct mlx5_ib_mr *mr, bool umr_inline)
{
	int size = mr->ndescs * mr->desc_size;

	memset(umr, 0, sizeof(*umr));

	umr->flags = MLX5_UMR_CHECK_NOT_FREE;
	if (umr_inline)
		umr->flags |= MLX5_UMR_INLINE;
	umr->xlt_octowords = cpu_to_be16(get_xlt_octo(size));
	umr->mkey_mask = frwr_mkey_mask();
}

static void set_linv_umr_seg(struct mlx5_wqe_umr_ctrl_seg *umr)
{
	memset(umr, 0, sizeof(*umr));
	umr->mkey_mask = cpu_to_be64(MLX5_MKEY_MASK_FREE);
	umr->flags = MLX5_UMR_INLINE;
}

static __be64 get_umr_enable_mr_mask(void)
{
	u64 result;

	result = MLX5_MKEY_MASK_KEY |
		 MLX5_MKEY_MASK_FREE;

	return cpu_to_be64(result);
}

static __be64 get_umr_disable_mr_mask(void)
{
	u64 result;

	result = MLX5_MKEY_MASK_FREE;

	return cpu_to_be64(result);
}

static __be64 get_umr_update_translation_mask(void)
{
	u64 result;

	result = MLX5_MKEY_MASK_LEN |
		 MLX5_MKEY_MASK_PAGE_SIZE |
		 MLX5_MKEY_MASK_START_ADDR;

	return cpu_to_be64(result);
}

static __be64 get_umr_update_access_mask(int atomic)
{
	u64 result;

	result = MLX5_MKEY_MASK_LR |
		 MLX5_MKEY_MASK_LW |
		 MLX5_MKEY_MASK_RR |
		 MLX5_MKEY_MASK_RW;

	if (atomic)
		result |= MLX5_MKEY_MASK_A;

	return cpu_to_be64(result);
}

static __be64 get_umr_update_pd_mask(void)
{
	u64 result;

	result = MLX5_MKEY_MASK_PD;

	return cpu_to_be64(result);
}

static int umr_check_mkey_mask(struct mlx5_ib_dev *dev, u64 mask)
{
	if ((mask & MLX5_MKEY_MASK_PAGE_SIZE &&
	     MLX5_CAP_GEN(dev->mdev, umr_modify_entity_size_disabled)) ||
	    (mask & MLX5_MKEY_MASK_A &&
	     MLX5_CAP_GEN(dev->mdev, umr_modify_atomic_disabled)))
		return -EPERM;
	return 0;
}

static int set_reg_umr_segment(struct mlx5_ib_dev *dev,
			       struct mlx5_wqe_umr_ctrl_seg *umr,
			       const struct ib_send_wr *wr, int atomic)
{
	const struct mlx5_umr_wr *umrwr = umr_wr(wr);

	memset(umr, 0, sizeof(*umr));

	if (wr->send_flags & MLX5_IB_SEND_UMR_FAIL_IF_FREE)
		umr->flags = MLX5_UMR_CHECK_FREE; /* fail if free */
	else
		umr->flags = MLX5_UMR_CHECK_NOT_FREE; /* fail if not free */

	umr->xlt_octowords = cpu_to_be16(get_xlt_octo(umrwr->xlt_size));
	if (wr->send_flags & MLX5_IB_SEND_UMR_UPDATE_XLT) {
		u64 offset = get_xlt_octo(umrwr->offset);

		umr->xlt_offset = cpu_to_be16(offset & 0xffff);
		umr->xlt_offset_47_16 = cpu_to_be32(offset >> 16);
		umr->flags |= MLX5_UMR_TRANSLATION_OFFSET_EN;
	}
	if (wr->send_flags & MLX5_IB_SEND_UMR_UPDATE_TRANSLATION)
		umr->mkey_mask |= get_umr_update_translation_mask();
	if (wr->send_flags & MLX5_IB_SEND_UMR_UPDATE_PD_ACCESS) {
		umr->mkey_mask |= get_umr_update_access_mask(atomic);
		umr->mkey_mask |= get_umr_update_pd_mask();
	}
	if (wr->send_flags & MLX5_IB_SEND_UMR_ENABLE_MR)
		umr->mkey_mask |= get_umr_enable_mr_mask();
	if (wr->send_flags & MLX5_IB_SEND_UMR_DISABLE_MR)
		umr->mkey_mask |= get_umr_disable_mr_mask();

	if (!wr->num_sge)
		umr->flags |= MLX5_UMR_INLINE;

	return umr_check_mkey_mask(dev, be64_to_cpu(umr->mkey_mask));
}

static u8 get_umr_flags(int acc)
{
	return (acc & IB_ACCESS_REMOTE_ATOMIC ? MLX5_PERM_ATOMIC       : 0) |
	       (acc & IB_ACCESS_REMOTE_WRITE  ? MLX5_PERM_REMOTE_WRITE : 0) |
	       (acc & IB_ACCESS_REMOTE_READ   ? MLX5_PERM_REMOTE_READ  : 0) |
	       (acc & IB_ACCESS_LOCAL_WRITE   ? MLX5_PERM_LOCAL_WRITE  : 0) |
		MLX5_PERM_LOCAL_READ | MLX5_PERM_UMR_EN;
}

static void set_reg_mkey_seg(struct mlx5_mkey_seg *seg,
			     struct mlx5_ib_mr *mr,
			     u32 key, int access)
{
	int ndescs = ALIGN(mr->ndescs, 8) >> 1;

	memset(seg, 0, sizeof(*seg));

	if (mr->access_mode == MLX5_MKC_ACCESS_MODE_MTT)
		seg->log2_page_size = ilog2(mr->ibmr.page_size);
	else if (mr->access_mode == MLX5_MKC_ACCESS_MODE_KLMS)
		/* KLMs take twice the size of MTTs */
		ndescs *= 2;

	seg->flags = get_umr_flags(access) | mr->access_mode;
	seg->qpn_mkey7_0 = cpu_to_be32((key & 0xff) | 0xffffff00);
	seg->flags_pd = cpu_to_be32(MLX5_MKEY_REMOTE_INVAL);
	seg->start_addr = cpu_to_be64(mr->ibmr.iova);
	seg->len = cpu_to_be64(mr->ibmr.length);
	seg->xlt_oct_size = cpu_to_be32(ndescs);
}

static void set_linv_mkey_seg(struct mlx5_mkey_seg *seg)
{
	memset(seg, 0, sizeof(*seg));
	seg->status = MLX5_MKEY_STATUS_FREE;
}

static void set_reg_mkey_segment(struct mlx5_mkey_seg *seg,
				 const struct ib_send_wr *wr)
{
	const struct mlx5_umr_wr *umrwr = umr_wr(wr);

	memset(seg, 0, sizeof(*seg));
	if (wr->send_flags & MLX5_IB_SEND_UMR_DISABLE_MR)
		seg->status = MLX5_MKEY_STATUS_FREE;

	seg->flags = convert_access(umrwr->access_flags);
	if (umrwr->pd)
		seg->flags_pd = cpu_to_be32(to_mpd(umrwr->pd)->pdn);
	if (wr->send_flags & MLX5_IB_SEND_UMR_UPDATE_TRANSLATION &&
	    !umrwr->length)
		seg->flags_pd |= cpu_to_be32(MLX5_MKEY_LEN64);

	seg->start_addr = cpu_to_be64(umrwr->virt_addr);
	seg->len = cpu_to_be64(umrwr->length);
	seg->log2_page_size = umrwr->page_shift;
	seg->qpn_mkey7_0 = cpu_to_be32(0xffffff00 |
				       mlx5_mkey_variant(umrwr->mkey));
}

static void set_reg_data_seg(struct mlx5_wqe_data_seg *dseg,
			     struct mlx5_ib_mr *mr,
			     struct mlx5_ib_pd *pd)
{
	int bcount = mr->desc_size * mr->ndescs;

	dseg->addr = cpu_to_be64(mr->desc_map);
	dseg->byte_count = cpu_to_be32(ALIGN(bcount, 64));
	dseg->lkey = cpu_to_be32(pd->ibpd.local_dma_lkey);
}

static __be32 send_ieth(const struct ib_send_wr *wr)
{
	switch (wr->opcode) {
	case IB_WR_SEND_WITH_IMM:
	case IB_WR_RDMA_WRITE_WITH_IMM:
		return wr->ex.imm_data;

	case IB_WR_SEND_WITH_INV:
		return cpu_to_be32(wr->ex.invalidate_rkey);

	default:
		return 0;
	}
}

static u8 calc_sig(void *wqe, int size)
{
	u8 *p = wqe;
	u8 res = 0;
	int i;

	for (i = 0; i < size; i++)
		res ^= p[i];

	return ~res;
}

static u8 wq_sig(void *wqe)
{
	return calc_sig(wqe, (*((u8 *)wqe + 8) & 0x3f) << 4);
}

static int set_data_inl_seg(struct mlx5_ib_qp *qp, const struct ib_send_wr *wr,
			    void **wqe, int *wqe_sz, void **cur_edge)
{
	struct mlx5_wqe_inline_seg *seg;
	size_t offset;
	int inl = 0;
	int i;

	seg = *wqe;
	*wqe += sizeof(*seg);
	offset = sizeof(*seg);

	for (i = 0; i < wr->num_sge; i++) {
		size_t len  = wr->sg_list[i].length;
		void *addr = (void *)(unsigned long)(wr->sg_list[i].addr);

		inl += len;

		if (unlikely(inl > qp->max_inline_data))
			return -ENOMEM;

		while (likely(len)) {
			size_t leftlen;
			size_t copysz;

			handle_post_send_edge(&qp->sq, wqe,
					      *wqe_sz + (offset >> 4),
					      cur_edge);

			leftlen = *cur_edge - *wqe;
			copysz = min_t(size_t, leftlen, len);

			memcpy(*wqe, addr, copysz);
			len -= copysz;
			addr += copysz;
			*wqe += copysz;
			offset += copysz;
		}
	}

	seg->byte_count = cpu_to_be32(inl | MLX5_INLINE_SEG);

	*wqe_sz +=  ALIGN(inl + sizeof(seg->byte_count), 16) / 16;

	return 0;
}

static u16 prot_field_size(enum ib_signature_type type)
{
	switch (type) {
	case IB_SIG_TYPE_T10_DIF:
		return MLX5_DIF_SIZE;
	default:
		return 0;
	}
}

static u8 bs_selector(int block_size)
{
	switch (block_size) {
	case 512:	    return 0x1;
	case 520:	    return 0x2;
	case 4096:	    return 0x3;
	case 4160:	    return 0x4;
	case 1073741824:    return 0x5;
	default:	    return 0;
	}
}

static void mlx5_fill_inl_bsf(struct ib_sig_domain *domain,
			      struct mlx5_bsf_inl *inl)
{
	/* Valid inline section and allow BSF refresh */
	inl->vld_refresh = cpu_to_be16(MLX5_BSF_INL_VALID |
				       MLX5_BSF_REFRESH_DIF);
	inl->dif_apptag = cpu_to_be16(domain->sig.dif.app_tag);
	inl->dif_reftag = cpu_to_be32(domain->sig.dif.ref_tag);
	/* repeating block */
	inl->rp_inv_seed = MLX5_BSF_REPEAT_BLOCK;
	inl->sig_type = domain->sig.dif.bg_type == IB_T10DIF_CRC ?
			MLX5_DIF_CRC : MLX5_DIF_IPCS;

	if (domain->sig.dif.ref_remap)
		inl->dif_inc_ref_guard_check |= MLX5_BSF_INC_REFTAG;

	if (domain->sig.dif.app_escape) {
		if (domain->sig.dif.ref_escape)
			inl->dif_inc_ref_guard_check |= MLX5_BSF_APPREF_ESCAPE;
		else
			inl->dif_inc_ref_guard_check |= MLX5_BSF_APPTAG_ESCAPE;
	}

	inl->dif_app_bitmask_check =
		cpu_to_be16(domain->sig.dif.apptag_check_mask);
}

static int mlx5_set_bsf(struct ib_mr *sig_mr,
			struct ib_sig_attrs *sig_attrs,
			struct mlx5_bsf *bsf, u32 data_size)
{
	struct mlx5_core_sig_ctx *msig = to_mmr(sig_mr)->sig;
	struct mlx5_bsf_basic *basic = &bsf->basic;
	struct ib_sig_domain *mem = &sig_attrs->mem;
	struct ib_sig_domain *wire = &sig_attrs->wire;

	memset(bsf, 0, sizeof(*bsf));

	/* Basic + Extended + Inline */
	basic->bsf_size_sbs = 1 << 7;
	/* Input domain check byte mask */
	basic->check_byte_mask = sig_attrs->check_mask;
	basic->raw_data_size = cpu_to_be32(data_size);

	/* Memory domain */
	switch (sig_attrs->mem.sig_type) {
	case IB_SIG_TYPE_NONE:
		break;
	case IB_SIG_TYPE_T10_DIF:
		basic->mem.bs_selector = bs_selector(mem->sig.dif.pi_interval);
		basic->m_bfs_psv = cpu_to_be32(msig->psv_memory.psv_idx);
		mlx5_fill_inl_bsf(mem, &bsf->m_inl);
		break;
	default:
		return -EINVAL;
	}

	/* Wire domain */
	switch (sig_attrs->wire.sig_type) {
	case IB_SIG_TYPE_NONE:
		break;
	case IB_SIG_TYPE_T10_DIF:
		if (mem->sig.dif.pi_interval == wire->sig.dif.pi_interval &&
		    mem->sig_type == wire->sig_type) {
			/* Same block structure */
			basic->bsf_size_sbs |= 1 << 4;
			if (mem->sig.dif.bg_type == wire->sig.dif.bg_type)
				basic->wire.copy_byte_mask |= MLX5_CPY_GRD_MASK;
			if (mem->sig.dif.app_tag == wire->sig.dif.app_tag)
				basic->wire.copy_byte_mask |= MLX5_CPY_APP_MASK;
			if (mem->sig.dif.ref_tag == wire->sig.dif.ref_tag)
				basic->wire.copy_byte_mask |= MLX5_CPY_REF_MASK;
		} else
			basic->wire.bs_selector = bs_selector(wire->sig.dif.pi_interval);

		basic->w_bfs_psv = cpu_to_be32(msig->psv_wire.psv_idx);
		mlx5_fill_inl_bsf(wire, &bsf->w_inl);
		break;
	default:
		return -EINVAL;
	}

	return 0;
}

static int set_sig_data_segment(const struct ib_sig_handover_wr *wr,
				struct mlx5_ib_qp *qp, void **seg,
				int *size, void **cur_edge)
{
	struct ib_sig_attrs *sig_attrs = wr->sig_attrs;
	struct ib_mr *sig_mr = wr->sig_mr;
	struct mlx5_bsf *bsf;
	u32 data_len = wr->wr.sg_list->length;
	u32 data_key = wr->wr.sg_list->lkey;
	u64 data_va = wr->wr.sg_list->addr;
	int ret;
	int wqe_size;

	if (!wr->prot ||
	    (data_key == wr->prot->lkey &&
	     data_va == wr->prot->addr &&
	     data_len == wr->prot->length)) {
		/**
		 * Source domain doesn't contain signature information
		 * or data and protection are interleaved in memory.
		 * So need construct:
		 *                  ------------------
		 *                 |     data_klm     |
		 *                  ------------------
		 *                 |       BSF        |
		 *                  ------------------
		 **/
		struct mlx5_klm *data_klm = *seg;

		data_klm->bcount = cpu_to_be32(data_len);
		data_klm->key = cpu_to_be32(data_key);
		data_klm->va = cpu_to_be64(data_va);
		wqe_size = ALIGN(sizeof(*data_klm), 64);
	} else {
		/**
		 * Source domain contains signature information
		 * So need construct a strided block format:
		 *               ---------------------------
		 *              |     stride_block_ctrl     |
		 *               ---------------------------
		 *              |          data_klm         |
		 *               ---------------------------
		 *              |          prot_klm         |
		 *               ---------------------------
		 *              |             BSF           |
		 *               ---------------------------
		 **/
		struct mlx5_stride_block_ctrl_seg *sblock_ctrl;
		struct mlx5_stride_block_entry *data_sentry;
		struct mlx5_stride_block_entry *prot_sentry;
		u32 prot_key = wr->prot->lkey;
		u64 prot_va = wr->prot->addr;
		u16 block_size = sig_attrs->mem.sig.dif.pi_interval;
		int prot_size;

		sblock_ctrl = *seg;
		data_sentry = (void *)sblock_ctrl + sizeof(*sblock_ctrl);
		prot_sentry = (void *)data_sentry + sizeof(*data_sentry);

		prot_size = prot_field_size(sig_attrs->mem.sig_type);
		if (!prot_size) {
			pr_err("Bad block size given: %u\n", block_size);
			return -EINVAL;
		}
		sblock_ctrl->bcount_per_cycle = cpu_to_be32(block_size +
							    prot_size);
		sblock_ctrl->op = cpu_to_be32(MLX5_STRIDE_BLOCK_OP);
		sblock_ctrl->repeat_count = cpu_to_be32(data_len / block_size);
		sblock_ctrl->num_entries = cpu_to_be16(2);

		data_sentry->bcount = cpu_to_be16(block_size);
		data_sentry->key = cpu_to_be32(data_key);
		data_sentry->va = cpu_to_be64(data_va);
		data_sentry->stride = cpu_to_be16(block_size);

		prot_sentry->bcount = cpu_to_be16(prot_size);
		prot_sentry->key = cpu_to_be32(prot_key);
		prot_sentry->va = cpu_to_be64(prot_va);
		prot_sentry->stride = cpu_to_be16(prot_size);

		wqe_size = ALIGN(sizeof(*sblock_ctrl) + sizeof(*data_sentry) +
				 sizeof(*prot_sentry), 64);
	}

	*seg += wqe_size;
	*size += wqe_size / 16;
	handle_post_send_edge(&qp->sq, seg, *size, cur_edge);

	bsf = *seg;
	ret = mlx5_set_bsf(sig_mr, sig_attrs, bsf, data_len);
	if (ret)
		return -EINVAL;

	*seg += sizeof(*bsf);
	*size += sizeof(*bsf) / 16;
	handle_post_send_edge(&qp->sq, seg, *size, cur_edge);

	return 0;
}

static void set_sig_mkey_segment(struct mlx5_mkey_seg *seg,
				 const struct ib_sig_handover_wr *wr, u32 size,
				 u32 length, u32 pdn)
{
	struct ib_mr *sig_mr = wr->sig_mr;
	u32 sig_key = sig_mr->rkey;
	u8 sigerr = to_mmr(sig_mr)->sig->sigerr_count & 1;

	memset(seg, 0, sizeof(*seg));

	seg->flags = get_umr_flags(wr->access_flags) |
				   MLX5_MKC_ACCESS_MODE_KLMS;
	seg->qpn_mkey7_0 = cpu_to_be32((sig_key & 0xff) | 0xffffff00);
	seg->flags_pd = cpu_to_be32(MLX5_MKEY_REMOTE_INVAL | sigerr << 26 |
				    MLX5_MKEY_BSF_EN | pdn);
	seg->len = cpu_to_be64(length);
	seg->xlt_oct_size = cpu_to_be32(get_xlt_octo(size));
	seg->bsfs_octo_size = cpu_to_be32(MLX5_MKEY_BSF_OCTO_SIZE);
}

static void set_sig_umr_segment(struct mlx5_wqe_umr_ctrl_seg *umr,
				u32 size)
{
	memset(umr, 0, sizeof(*umr));

	umr->flags = MLX5_FLAGS_INLINE | MLX5_FLAGS_CHECK_FREE;
	umr->xlt_octowords = cpu_to_be16(get_xlt_octo(size));
	umr->bsf_octowords = cpu_to_be16(MLX5_MKEY_BSF_OCTO_SIZE);
	umr->mkey_mask = sig_mkey_mask();
}


static int set_sig_umr_wr(const struct ib_send_wr *send_wr,
			  struct mlx5_ib_qp *qp, void **seg, int *size,
			  void **cur_edge)
{
	const struct ib_sig_handover_wr *wr = sig_handover_wr(send_wr);
	struct mlx5_ib_mr *sig_mr = to_mmr(wr->sig_mr);
	u32 pdn = get_pd(qp)->pdn;
	u32 xlt_size;
	int region_len, ret;

	if (unlikely(wr->wr.num_sge != 1) ||
	    unlikely(wr->access_flags & IB_ACCESS_REMOTE_ATOMIC) ||
	    unlikely(!sig_mr->sig) || unlikely(!qp->signature_en) ||
	    unlikely(!sig_mr->sig->sig_status_checked))
		return -EINVAL;

	/* length of the protected region, data + protection */
	region_len = wr->wr.sg_list->length;
	if (wr->prot &&
	    (wr->prot->lkey != wr->wr.sg_list->lkey  ||
	     wr->prot->addr != wr->wr.sg_list->addr  ||
	     wr->prot->length != wr->wr.sg_list->length))
		region_len += wr->prot->length;

	/**
	 * KLM octoword size - if protection was provided
	 * then we use strided block format (3 octowords),
	 * else we use single KLM (1 octoword)
	 **/
	xlt_size = wr->prot ? 0x30 : sizeof(struct mlx5_klm);

	set_sig_umr_segment(*seg, xlt_size);
	*seg += sizeof(struct mlx5_wqe_umr_ctrl_seg);
	*size += sizeof(struct mlx5_wqe_umr_ctrl_seg) / 16;
	handle_post_send_edge(&qp->sq, seg, *size, cur_edge);

	set_sig_mkey_segment(*seg, wr, xlt_size, region_len, pdn);
	*seg += sizeof(struct mlx5_mkey_seg);
	*size += sizeof(struct mlx5_mkey_seg) / 16;
	handle_post_send_edge(&qp->sq, seg, *size, cur_edge);

	ret = set_sig_data_segment(wr, qp, seg, size, cur_edge);
	if (ret)
		return ret;

	sig_mr->sig->sig_status_checked = false;
	return 0;
}

static int set_psv_wr(struct ib_sig_domain *domain,
		      u32 psv_idx, void **seg, int *size)
{
	struct mlx5_seg_set_psv *psv_seg = *seg;

	memset(psv_seg, 0, sizeof(*psv_seg));
	psv_seg->psv_num = cpu_to_be32(psv_idx);
	switch (domain->sig_type) {
	case IB_SIG_TYPE_NONE:
		break;
	case IB_SIG_TYPE_T10_DIF:
		psv_seg->transient_sig = cpu_to_be32(domain->sig.dif.bg << 16 |
						     domain->sig.dif.app_tag);
		psv_seg->ref_tag = cpu_to_be32(domain->sig.dif.ref_tag);
		break;
	default:
		pr_err("Bad signature type (%d) is given.\n",
		       domain->sig_type);
		return -EINVAL;
	}

	*seg += sizeof(*psv_seg);
	*size += sizeof(*psv_seg) / 16;

	return 0;
}

static int set_reg_wr(struct mlx5_ib_qp *qp,
		      const struct ib_reg_wr *wr,
		      void **seg, int *size, void **cur_edge)
{
	struct mlx5_ib_mr *mr = to_mmr(wr->mr);
	struct mlx5_ib_pd *pd = to_mpd(qp->ibqp.pd);
	size_t mr_list_size = mr->ndescs * mr->desc_size;
	bool umr_inline = mr_list_size <= MLX5_IB_SQ_UMR_INLINE_THRESHOLD;

	if (unlikely(wr->wr.send_flags & IB_SEND_INLINE)) {
		mlx5_ib_warn(to_mdev(qp->ibqp.device),
			     "Invalid IB_SEND_INLINE send flag\n");
		return -EINVAL;
	}

	set_reg_umr_seg(*seg, mr, umr_inline);
	*seg += sizeof(struct mlx5_wqe_umr_ctrl_seg);
	*size += sizeof(struct mlx5_wqe_umr_ctrl_seg) / 16;
	handle_post_send_edge(&qp->sq, seg, *size, cur_edge);

	set_reg_mkey_seg(*seg, mr, wr->key, wr->access);
	*seg += sizeof(struct mlx5_mkey_seg);
	*size += sizeof(struct mlx5_mkey_seg) / 16;
	handle_post_send_edge(&qp->sq, seg, *size, cur_edge);

	if (umr_inline) {
		memcpy_send_wqe(&qp->sq, cur_edge, seg, size, mr->descs,
				mr_list_size);
		*size = ALIGN(*size, MLX5_SEND_WQE_BB >> 4);
	} else {
		set_reg_data_seg(*seg, mr, pd);
		*seg += sizeof(struct mlx5_wqe_data_seg);
		*size += (sizeof(struct mlx5_wqe_data_seg) / 16);
	}
	return 0;
}

static void set_linv_wr(struct mlx5_ib_qp *qp, void **seg, int *size,
			void **cur_edge)
{
	set_linv_umr_seg(*seg);
	*seg += sizeof(struct mlx5_wqe_umr_ctrl_seg);
	*size += sizeof(struct mlx5_wqe_umr_ctrl_seg) / 16;
	handle_post_send_edge(&qp->sq, seg, *size, cur_edge);
	set_linv_mkey_seg(*seg);
	*seg += sizeof(struct mlx5_mkey_seg);
	*size += sizeof(struct mlx5_mkey_seg) / 16;
	handle_post_send_edge(&qp->sq, seg, *size, cur_edge);
}

static void dump_wqe(struct mlx5_ib_qp *qp, u32 idx, int size_16)
{
	__be32 *p = NULL;
	int i, j;

	pr_debug("dump WQE index %u:\n", idx);
	for (i = 0, j = 0; i < size_16 * 4; i += 4, j += 4) {
		if ((i & 0xf) == 0) {
			p = mlx5_frag_buf_get_wqe(&qp->sq.fbc, idx);
			pr_debug("WQBB at %p:\n", (void *)p);
			j = 0;
			idx = (idx + 1) & (qp->sq.wqe_cnt - 1);
		}
		pr_debug("%08x %08x %08x %08x\n", be32_to_cpu(p[j]),
			 be32_to_cpu(p[j + 1]), be32_to_cpu(p[j + 2]),
			 be32_to_cpu(p[j + 3]));
	}
}

static int __begin_wqe(struct mlx5_ib_qp *qp, void **seg,
		       struct mlx5_wqe_ctrl_seg **ctrl,
		       const struct ib_send_wr *wr, unsigned int *idx,
		       int *size, void **cur_edge, int nreq,
		       bool send_signaled, bool solicited)
{
	if (unlikely(mlx5_wq_overflow(&qp->sq, nreq, qp->ibqp.send_cq)))
		return -ENOMEM;

	*idx = qp->sq.cur_post & (qp->sq.wqe_cnt - 1);
	*seg = mlx5_frag_buf_get_wqe(&qp->sq.fbc, *idx);
	*ctrl = *seg;
	*(uint32_t *)(*seg + 8) = 0;
	(*ctrl)->imm = send_ieth(wr);
	(*ctrl)->fm_ce_se = qp->sq_signal_bits |
		(send_signaled ? MLX5_WQE_CTRL_CQ_UPDATE : 0) |
		(solicited ? MLX5_WQE_CTRL_SOLICITED : 0);

	*seg += sizeof(**ctrl);
	*size = sizeof(**ctrl) / 16;
	*cur_edge = qp->sq.cur_edge;

	return 0;
}

static int begin_wqe(struct mlx5_ib_qp *qp, void **seg,
		     struct mlx5_wqe_ctrl_seg **ctrl,
		     const struct ib_send_wr *wr, unsigned *idx,
		     int *size, void **cur_edge, int nreq)
{
	return __begin_wqe(qp, seg, ctrl, wr, idx, size, cur_edge, nreq,
			   wr->send_flags & IB_SEND_SIGNALED,
			   wr->send_flags & IB_SEND_SOLICITED);
}

static void finish_wqe(struct mlx5_ib_qp *qp,
		       struct mlx5_wqe_ctrl_seg *ctrl,
		       void *seg, u8 size, void *cur_edge,
		       unsigned int idx, u64 wr_id, int nreq, u8 fence,
		       u32 mlx5_opcode)
{
	u8 opmod = 0;

	ctrl->opmod_idx_opcode = cpu_to_be32(((u32)(qp->sq.cur_post) << 8) |
					     mlx5_opcode | ((u32)opmod << 24));
	ctrl->qpn_ds = cpu_to_be32(size | (qp->trans_qp.base.mqp.qpn << 8));
	ctrl->fm_ce_se |= fence;
	if (unlikely(qp->wq_sig))
		ctrl->signature = wq_sig(ctrl);

	qp->sq.wrid[idx] = wr_id;
	qp->sq.w_list[idx].opcode = mlx5_opcode;
	qp->sq.wqe_head[idx] = qp->sq.head + nreq;
	qp->sq.cur_post += DIV_ROUND_UP(size * 16, MLX5_SEND_WQE_BB);
	qp->sq.w_list[idx].next = qp->sq.cur_post;

	/* We save the edge which was possibly updated during the WQE
	 * construction, into SQ's cache.
	 */
	seg = PTR_ALIGN(seg, MLX5_SEND_WQE_BB);
	qp->sq.cur_edge = (unlikely(seg == cur_edge)) ?
			  get_sq_edge(&qp->sq, qp->sq.cur_post &
				      (qp->sq.wqe_cnt - 1)) :
			  cur_edge;
}

static int _mlx5_ib_post_send(struct ib_qp *ibqp, const struct ib_send_wr *wr,
			      const struct ib_send_wr **bad_wr, bool drain)
{
	struct mlx5_wqe_ctrl_seg *ctrl = NULL;  /* compiler warning */
	struct mlx5_ib_dev *dev = to_mdev(ibqp->device);
	struct mlx5_core_dev *mdev = dev->mdev;
	struct mlx5_ib_qp *qp;
	struct mlx5_ib_mr *mr;
	struct mlx5_wqe_xrc_seg *xrc;
	struct mlx5_bf *bf;
	void *cur_edge;
	int uninitialized_var(size);
	unsigned long flags;
	unsigned idx;
	int err = 0;
	int num_sge;
	void *seg;
	int nreq;
	int i;
	u8 next_fence = 0;
	u8 fence;

	if (unlikely(mdev->state == MLX5_DEVICE_STATE_INTERNAL_ERROR &&
		     !drain)) {
		*bad_wr = wr;
		return -EIO;
	}

	if (unlikely(ibqp->qp_type == IB_QPT_GSI))
		return mlx5_ib_gsi_post_send(ibqp, wr, bad_wr);

	qp = to_mqp(ibqp);
	bf = &qp->bf;

	spin_lock_irqsave(&qp->sq.lock, flags);

	for (nreq = 0; wr; nreq++, wr = wr->next) {
		if (unlikely(wr->opcode >= ARRAY_SIZE(mlx5_ib_opcode))) {
			mlx5_ib_warn(dev, "\n");
			err = -EINVAL;
			*bad_wr = wr;
			goto out;
		}

		num_sge = wr->num_sge;
		if (unlikely(num_sge > qp->sq.max_gs)) {
			mlx5_ib_warn(dev, "\n");
			err = -EINVAL;
			*bad_wr = wr;
			goto out;
		}

		err = begin_wqe(qp, &seg, &ctrl, wr, &idx, &size, &cur_edge,
				nreq);
		if (err) {
			mlx5_ib_warn(dev, "\n");
			err = -ENOMEM;
			*bad_wr = wr;
			goto out;
		}

		if (wr->opcode == IB_WR_REG_MR) {
			fence = dev->umr_fence;
			next_fence = MLX5_FENCE_MODE_INITIATOR_SMALL;
		} else  {
			if (wr->send_flags & IB_SEND_FENCE) {
				if (qp->next_fence)
					fence = MLX5_FENCE_MODE_SMALL_AND_FENCE;
				else
					fence = MLX5_FENCE_MODE_FENCE;
			} else {
				fence = qp->next_fence;
			}
		}

		switch (ibqp->qp_type) {
		case IB_QPT_XRC_INI:
			xrc = seg;
			seg += sizeof(*xrc);
			size += sizeof(*xrc) / 16;
			/* fall through */
		case IB_QPT_RC:
			switch (wr->opcode) {
			case IB_WR_RDMA_READ:
			case IB_WR_RDMA_WRITE:
			case IB_WR_RDMA_WRITE_WITH_IMM:
				set_raddr_seg(seg, rdma_wr(wr)->remote_addr,
					      rdma_wr(wr)->rkey);
				seg += sizeof(struct mlx5_wqe_raddr_seg);
				size += sizeof(struct mlx5_wqe_raddr_seg) / 16;
				break;

			case IB_WR_ATOMIC_CMP_AND_SWP:
			case IB_WR_ATOMIC_FETCH_AND_ADD:
			case IB_WR_MASKED_ATOMIC_CMP_AND_SWP:
				mlx5_ib_warn(dev, "Atomic operations are not supported yet\n");
				err = -ENOSYS;
				*bad_wr = wr;
				goto out;

			case IB_WR_LOCAL_INV:
				qp->sq.wr_data[idx] = IB_WR_LOCAL_INV;
				ctrl->imm = cpu_to_be32(wr->ex.invalidate_rkey);
				set_linv_wr(qp, &seg, &size, &cur_edge);
				num_sge = 0;
				break;

			case IB_WR_REG_MR:
				qp->sq.wr_data[idx] = IB_WR_REG_MR;
				ctrl->imm = cpu_to_be32(reg_wr(wr)->key);
				err = set_reg_wr(qp, reg_wr(wr), &seg, &size,
						 &cur_edge);
				if (err) {
					*bad_wr = wr;
					goto out;
				}
				num_sge = 0;
				break;

			case IB_WR_REG_SIG_MR:
				qp->sq.wr_data[idx] = IB_WR_REG_SIG_MR;
				mr = to_mmr(sig_handover_wr(wr)->sig_mr);

				ctrl->imm = cpu_to_be32(mr->ibmr.rkey);
				err = set_sig_umr_wr(wr, qp, &seg, &size,
						     &cur_edge);
				if (err) {
					mlx5_ib_warn(dev, "\n");
					*bad_wr = wr;
					goto out;
				}

				finish_wqe(qp, ctrl, seg, size, cur_edge, idx,
					   wr->wr_id, nreq, fence,
					   MLX5_OPCODE_UMR);
				/*
				 * SET_PSV WQEs are not signaled and solicited
				 * on error
				 */
				err = __begin_wqe(qp, &seg, &ctrl, wr, &idx,
						  &size, &cur_edge, nreq, false,
						  true);
				if (err) {
					mlx5_ib_warn(dev, "\n");
					err = -ENOMEM;
					*bad_wr = wr;
					goto out;
				}

				err = set_psv_wr(&sig_handover_wr(wr)->sig_attrs->mem,
						 mr->sig->psv_memory.psv_idx, &seg,
						 &size);
				if (err) {
					mlx5_ib_warn(dev, "\n");
					*bad_wr = wr;
					goto out;
				}

				finish_wqe(qp, ctrl, seg, size, cur_edge, idx,
					   wr->wr_id, nreq, fence,
					   MLX5_OPCODE_SET_PSV);
				err = __begin_wqe(qp, &seg, &ctrl, wr, &idx,
						  &size, &cur_edge, nreq, false,
						  true);
				if (err) {
					mlx5_ib_warn(dev, "\n");
					err = -ENOMEM;
					*bad_wr = wr;
					goto out;
				}

				err = set_psv_wr(&sig_handover_wr(wr)->sig_attrs->wire,
						 mr->sig->psv_wire.psv_idx, &seg,
						 &size);
				if (err) {
					mlx5_ib_warn(dev, "\n");
					*bad_wr = wr;
					goto out;
				}

				finish_wqe(qp, ctrl, seg, size, cur_edge, idx,
					   wr->wr_id, nreq, fence,
					   MLX5_OPCODE_SET_PSV);
				qp->next_fence = MLX5_FENCE_MODE_INITIATOR_SMALL;
				num_sge = 0;
				goto skip_psv;

			default:
				break;
			}
			break;

		case IB_QPT_UC:
			switch (wr->opcode) {
			case IB_WR_RDMA_WRITE:
			case IB_WR_RDMA_WRITE_WITH_IMM:
				set_raddr_seg(seg, rdma_wr(wr)->remote_addr,
					      rdma_wr(wr)->rkey);
				seg  += sizeof(struct mlx5_wqe_raddr_seg);
				size += sizeof(struct mlx5_wqe_raddr_seg) / 16;
				break;

			default:
				break;
			}
			break;

		case IB_QPT_SMI:
			if (unlikely(!mdev->port_caps[qp->port - 1].has_smi)) {
				mlx5_ib_warn(dev, "Send SMP MADs is not allowed\n");
				err = -EPERM;
				*bad_wr = wr;
				goto out;
			}
			/* fall through */
		case MLX5_IB_QPT_HW_GSI:
			set_datagram_seg(seg, wr);
			seg += sizeof(struct mlx5_wqe_datagram_seg);
			size += sizeof(struct mlx5_wqe_datagram_seg) / 16;
			handle_post_send_edge(&qp->sq, &seg, size, &cur_edge);

			break;
		case IB_QPT_UD:
			set_datagram_seg(seg, wr);
			seg += sizeof(struct mlx5_wqe_datagram_seg);
			size += sizeof(struct mlx5_wqe_datagram_seg) / 16;
			handle_post_send_edge(&qp->sq, &seg, size, &cur_edge);

			/* handle qp that supports ud offload */
			if (qp->flags & IB_QP_CREATE_IPOIB_UD_LSO) {
				struct mlx5_wqe_eth_pad *pad;

				pad = seg;
				memset(pad, 0, sizeof(struct mlx5_wqe_eth_pad));
				seg += sizeof(struct mlx5_wqe_eth_pad);
				size += sizeof(struct mlx5_wqe_eth_pad) / 16;
				set_eth_seg(wr, qp, &seg, &size, &cur_edge);
				handle_post_send_edge(&qp->sq, &seg, size,
						      &cur_edge);
			}
			break;
		case MLX5_IB_QPT_REG_UMR:
			if (wr->opcode != MLX5_IB_WR_UMR) {
				err = -EINVAL;
				mlx5_ib_warn(dev, "bad opcode\n");
				goto out;
			}
			qp->sq.wr_data[idx] = MLX5_IB_WR_UMR;
			ctrl->imm = cpu_to_be32(umr_wr(wr)->mkey);
			err = set_reg_umr_segment(dev, seg, wr, !!(MLX5_CAP_GEN(mdev, atomic)));
			if (unlikely(err))
				goto out;
			seg += sizeof(struct mlx5_wqe_umr_ctrl_seg);
			size += sizeof(struct mlx5_wqe_umr_ctrl_seg) / 16;
			handle_post_send_edge(&qp->sq, &seg, size, &cur_edge);
			set_reg_mkey_segment(seg, wr);
			seg += sizeof(struct mlx5_mkey_seg);
			size += sizeof(struct mlx5_mkey_seg) / 16;
			handle_post_send_edge(&qp->sq, &seg, size, &cur_edge);
			break;

		default:
			break;
		}

		if (wr->send_flags & IB_SEND_INLINE && num_sge) {
			err = set_data_inl_seg(qp, wr, &seg, &size, &cur_edge);
			if (unlikely(err)) {
				mlx5_ib_warn(dev, "\n");
				*bad_wr = wr;
				goto out;
			}
		} else {
			for (i = 0; i < num_sge; i++) {
				handle_post_send_edge(&qp->sq, &seg, size,
						      &cur_edge);
				if (likely(wr->sg_list[i].length)) {
					set_data_ptr_seg
					((struct mlx5_wqe_data_seg *)seg,
					 wr->sg_list + i);
					size += sizeof(struct mlx5_wqe_data_seg) / 16;
					seg += sizeof(struct mlx5_wqe_data_seg);
				}
			}
		}

		qp->next_fence = next_fence;
		finish_wqe(qp, ctrl, seg, size, cur_edge, idx, wr->wr_id, nreq,
			   fence, mlx5_ib_opcode[wr->opcode]);
skip_psv:
		if (0)
			dump_wqe(qp, idx, size);
	}

out:
	if (likely(nreq)) {
		qp->sq.head += nreq;

		/* Make sure that descriptors are written before
		 * updating doorbell record and ringing the doorbell
		 */
		wmb();

		qp->db.db[MLX5_SND_DBR] = cpu_to_be32(qp->sq.cur_post);

		/* Make sure doorbell record is visible to the HCA before
		 * we hit doorbell */
		wmb();

		/* currently we support only regular doorbells */
		mlx5_write64((__be32 *)ctrl, bf->bfreg->map + bf->offset);
		/* Make sure doorbells don't leak out of SQ spinlock
		 * and reach the HCA out of order.
		 */
		mmiowb();
		bf->offset ^= bf->buf_size;
	}

	spin_unlock_irqrestore(&qp->sq.lock, flags);

	return err;
}

int mlx5_ib_post_send(struct ib_qp *ibqp, const struct ib_send_wr *wr,
		      const struct ib_send_wr **bad_wr)
{
	return _mlx5_ib_post_send(ibqp, wr, bad_wr, false);
}

static void set_sig_seg(struct mlx5_rwqe_sig *sig, int size)
{
	sig->signature = calc_sig(sig, size);
}

static int _mlx5_ib_post_recv(struct ib_qp *ibqp, const struct ib_recv_wr *wr,
		      const struct ib_recv_wr **bad_wr, bool drain)
{
	struct mlx5_ib_qp *qp = to_mqp(ibqp);
	struct mlx5_wqe_data_seg *scat;
	struct mlx5_rwqe_sig *sig;
	struct mlx5_ib_dev *dev = to_mdev(ibqp->device);
	struct mlx5_core_dev *mdev = dev->mdev;
	unsigned long flags;
	int err = 0;
	int nreq;
	int ind;
	int i;

	if (unlikely(mdev->state == MLX5_DEVICE_STATE_INTERNAL_ERROR &&
		     !drain)) {
		*bad_wr = wr;
		return -EIO;
	}

	if (unlikely(ibqp->qp_type == IB_QPT_GSI))
		return mlx5_ib_gsi_post_recv(ibqp, wr, bad_wr);

	spin_lock_irqsave(&qp->rq.lock, flags);

	ind = qp->rq.head & (qp->rq.wqe_cnt - 1);

	for (nreq = 0; wr; nreq++, wr = wr->next) {
		if (mlx5_wq_overflow(&qp->rq, nreq, qp->ibqp.recv_cq)) {
			err = -ENOMEM;
			*bad_wr = wr;
			goto out;
		}

		if (unlikely(wr->num_sge > qp->rq.max_gs)) {
			err = -EINVAL;
			*bad_wr = wr;
			goto out;
		}

		scat = mlx5_frag_buf_get_wqe(&qp->rq.fbc, ind);
		if (qp->wq_sig)
			scat++;

		for (i = 0; i < wr->num_sge; i++)
			set_data_ptr_seg(scat + i, wr->sg_list + i);

		if (i < qp->rq.max_gs) {
			scat[i].byte_count = 0;
			scat[i].lkey       = cpu_to_be32(MLX5_INVALID_LKEY);
			scat[i].addr       = 0;
		}

		if (qp->wq_sig) {
			sig = (struct mlx5_rwqe_sig *)scat;
			set_sig_seg(sig, (qp->rq.max_gs + 1) << 2);
		}

		qp->rq.wrid[ind] = wr->wr_id;

		ind = (ind + 1) & (qp->rq.wqe_cnt - 1);
	}

out:
	if (likely(nreq)) {
		qp->rq.head += nreq;

		/* Make sure that descriptors are written before
		 * doorbell record.
		 */
		wmb();

		*qp->db.db = cpu_to_be32(qp->rq.head & 0xffff);
	}

	spin_unlock_irqrestore(&qp->rq.lock, flags);

	return err;
}

int mlx5_ib_post_recv(struct ib_qp *ibqp, const struct ib_recv_wr *wr,
		      const struct ib_recv_wr **bad_wr)
{
	return _mlx5_ib_post_recv(ibqp, wr, bad_wr, false);
}

static inline enum ib_qp_state to_ib_qp_state(enum mlx5_qp_state mlx5_state)
{
	switch (mlx5_state) {
	case MLX5_QP_STATE_RST:      return IB_QPS_RESET;
	case MLX5_QP_STATE_INIT:     return IB_QPS_INIT;
	case MLX5_QP_STATE_RTR:      return IB_QPS_RTR;
	case MLX5_QP_STATE_RTS:      return IB_QPS_RTS;
	case MLX5_QP_STATE_SQ_DRAINING:
	case MLX5_QP_STATE_SQD:      return IB_QPS_SQD;
	case MLX5_QP_STATE_SQER:     return IB_QPS_SQE;
	case MLX5_QP_STATE_ERR:      return IB_QPS_ERR;
	default:		     return -1;
	}
}

static inline enum ib_mig_state to_ib_mig_state(int mlx5_mig_state)
{
	switch (mlx5_mig_state) {
	case MLX5_QP_PM_ARMED:		return IB_MIG_ARMED;
	case MLX5_QP_PM_REARM:		return IB_MIG_REARM;
	case MLX5_QP_PM_MIGRATED:	return IB_MIG_MIGRATED;
	default: return -1;
	}
}

static int to_ib_qp_access_flags(int mlx5_flags)
{
	int ib_flags = 0;

	if (mlx5_flags & MLX5_QP_BIT_RRE)
		ib_flags |= IB_ACCESS_REMOTE_READ;
	if (mlx5_flags & MLX5_QP_BIT_RWE)
		ib_flags |= IB_ACCESS_REMOTE_WRITE;
	if (mlx5_flags & MLX5_QP_BIT_RAE)
		ib_flags |= IB_ACCESS_REMOTE_ATOMIC;

	return ib_flags;
}

static void to_rdma_ah_attr(struct mlx5_ib_dev *ibdev,
			    struct rdma_ah_attr *ah_attr,
			    struct mlx5_qp_path *path)
{

	memset(ah_attr, 0, sizeof(*ah_attr));

	if (!path->port || path->port > ibdev->num_ports)
		return;

	ah_attr->type = rdma_ah_find_type(&ibdev->ib_dev, path->port);

	rdma_ah_set_port_num(ah_attr, path->port);
	rdma_ah_set_sl(ah_attr, path->dci_cfi_prio_sl & 0xf);

	rdma_ah_set_dlid(ah_attr, be16_to_cpu(path->rlid));
	rdma_ah_set_path_bits(ah_attr, path->grh_mlid & 0x7f);
	rdma_ah_set_static_rate(ah_attr,
				path->static_rate ? path->static_rate - 5 : 0);
	if (path->grh_mlid & (1 << 7)) {
		u32 tc_fl = be32_to_cpu(path->tclass_flowlabel);

		rdma_ah_set_grh(ah_attr, NULL,
				tc_fl & 0xfffff,
				path->mgid_index,
				path->hop_limit,
				(tc_fl >> 20) & 0xff);
		rdma_ah_set_dgid_raw(ah_attr, path->rgid);
	}
}

static int query_raw_packet_qp_sq_state(struct mlx5_ib_dev *dev,
					struct mlx5_ib_sq *sq,
					u8 *sq_state)
{
	int err;

	err = mlx5_core_query_sq_state(dev->mdev, sq->base.mqp.qpn, sq_state);
	if (err)
		goto out;
	sq->state = *sq_state;

out:
	return err;
}

static int query_raw_packet_qp_rq_state(struct mlx5_ib_dev *dev,
					struct mlx5_ib_rq *rq,
					u8 *rq_state)
{
	void *out;
	void *rqc;
	int inlen;
	int err;

	inlen = MLX5_ST_SZ_BYTES(query_rq_out);
	out = kvzalloc(inlen, GFP_KERNEL);
	if (!out)
		return -ENOMEM;

	err = mlx5_core_query_rq(dev->mdev, rq->base.mqp.qpn, out);
	if (err)
		goto out;

	rqc = MLX5_ADDR_OF(query_rq_out, out, rq_context);
	*rq_state = MLX5_GET(rqc, rqc, state);
	rq->state = *rq_state;

out:
	kvfree(out);
	return err;
}

static int sqrq_state_to_qp_state(u8 sq_state, u8 rq_state,
				  struct mlx5_ib_qp *qp, u8 *qp_state)
{
	static const u8 sqrq_trans[MLX5_RQ_NUM_STATE][MLX5_SQ_NUM_STATE] = {
		[MLX5_RQC_STATE_RST] = {
			[MLX5_SQC_STATE_RST]	= IB_QPS_RESET,
			[MLX5_SQC_STATE_RDY]	= MLX5_QP_STATE_BAD,
			[MLX5_SQC_STATE_ERR]	= MLX5_QP_STATE_BAD,
			[MLX5_SQ_STATE_NA]	= IB_QPS_RESET,
		},
		[MLX5_RQC_STATE_RDY] = {
			[MLX5_SQC_STATE_RST]	= MLX5_QP_STATE_BAD,
			[MLX5_SQC_STATE_RDY]	= MLX5_QP_STATE,
			[MLX5_SQC_STATE_ERR]	= IB_QPS_SQE,
			[MLX5_SQ_STATE_NA]	= MLX5_QP_STATE,
		},
		[MLX5_RQC_STATE_ERR] = {
			[MLX5_SQC_STATE_RST]    = MLX5_QP_STATE_BAD,
			[MLX5_SQC_STATE_RDY]	= MLX5_QP_STATE_BAD,
			[MLX5_SQC_STATE_ERR]	= IB_QPS_ERR,
			[MLX5_SQ_STATE_NA]	= IB_QPS_ERR,
		},
		[MLX5_RQ_STATE_NA] = {
			[MLX5_SQC_STATE_RST]    = IB_QPS_RESET,
			[MLX5_SQC_STATE_RDY]	= MLX5_QP_STATE,
			[MLX5_SQC_STATE_ERR]	= MLX5_QP_STATE,
			[MLX5_SQ_STATE_NA]	= MLX5_QP_STATE_BAD,
		},
	};

	*qp_state = sqrq_trans[rq_state][sq_state];

	if (*qp_state == MLX5_QP_STATE_BAD) {
		WARN(1, "Buggy Raw Packet QP state, SQ 0x%x state: 0x%x, RQ 0x%x state: 0x%x",
		     qp->raw_packet_qp.sq.base.mqp.qpn, sq_state,
		     qp->raw_packet_qp.rq.base.mqp.qpn, rq_state);
		return -EINVAL;
	}

	if (*qp_state == MLX5_QP_STATE)
		*qp_state = qp->state;

	return 0;
}

static int query_raw_packet_qp_state(struct mlx5_ib_dev *dev,
				     struct mlx5_ib_qp *qp,
				     u8 *raw_packet_qp_state)
{
	struct mlx5_ib_raw_packet_qp *raw_packet_qp = &qp->raw_packet_qp;
	struct mlx5_ib_sq *sq = &raw_packet_qp->sq;
	struct mlx5_ib_rq *rq = &raw_packet_qp->rq;
	int err;
	u8 sq_state = MLX5_SQ_STATE_NA;
	u8 rq_state = MLX5_RQ_STATE_NA;

	if (qp->sq.wqe_cnt) {
		err = query_raw_packet_qp_sq_state(dev, sq, &sq_state);
		if (err)
			return err;
	}

	if (qp->rq.wqe_cnt) {
		err = query_raw_packet_qp_rq_state(dev, rq, &rq_state);
		if (err)
			return err;
	}

	return sqrq_state_to_qp_state(sq_state, rq_state, qp,
				      raw_packet_qp_state);
}

static int query_qp_attr(struct mlx5_ib_dev *dev, struct mlx5_ib_qp *qp,
			 struct ib_qp_attr *qp_attr)
{
	int outlen = MLX5_ST_SZ_BYTES(query_qp_out);
	struct mlx5_qp_context *context;
	int mlx5_state;
	u32 *outb;
	int err = 0;

	outb = kzalloc(outlen, GFP_KERNEL);
	if (!outb)
		return -ENOMEM;

	err = mlx5_core_qp_query(dev->mdev, &qp->trans_qp.base.mqp, outb,
				 outlen);
	if (err)
		goto out;

	/* FIXME: use MLX5_GET rather than mlx5_qp_context manual struct */
	context = (struct mlx5_qp_context *)MLX5_ADDR_OF(query_qp_out, outb, qpc);

	mlx5_state = be32_to_cpu(context->flags) >> 28;

	qp->state		     = to_ib_qp_state(mlx5_state);
	qp_attr->path_mtu	     = context->mtu_msgmax >> 5;
	qp_attr->path_mig_state	     =
		to_ib_mig_state((be32_to_cpu(context->flags) >> 11) & 0x3);
	qp_attr->qkey		     = be32_to_cpu(context->qkey);
	qp_attr->rq_psn		     = be32_to_cpu(context->rnr_nextrecvpsn) & 0xffffff;
	qp_attr->sq_psn		     = be32_to_cpu(context->next_send_psn) & 0xffffff;
	qp_attr->dest_qp_num	     = be32_to_cpu(context->log_pg_sz_remote_qpn) & 0xffffff;
	qp_attr->qp_access_flags     =
		to_ib_qp_access_flags(be32_to_cpu(context->params2));

	if (qp->ibqp.qp_type == IB_QPT_RC || qp->ibqp.qp_type == IB_QPT_UC) {
		to_rdma_ah_attr(dev, &qp_attr->ah_attr, &context->pri_path);
		to_rdma_ah_attr(dev, &qp_attr->alt_ah_attr, &context->alt_path);
		qp_attr->alt_pkey_index =
			be16_to_cpu(context->alt_path.pkey_index);
		qp_attr->alt_port_num	=
			rdma_ah_get_port_num(&qp_attr->alt_ah_attr);
	}

	qp_attr->pkey_index = be16_to_cpu(context->pri_path.pkey_index);
	qp_attr->port_num = context->pri_path.port;

	/* qp_attr->en_sqd_async_notify is only applicable in modify qp */
	qp_attr->sq_draining = mlx5_state == MLX5_QP_STATE_SQ_DRAINING;

	qp_attr->max_rd_atomic = 1 << ((be32_to_cpu(context->params1) >> 21) & 0x7);

	qp_attr->max_dest_rd_atomic =
		1 << ((be32_to_cpu(context->params2) >> 21) & 0x7);
	qp_attr->min_rnr_timer	    =
		(be32_to_cpu(context->rnr_nextrecvpsn) >> 24) & 0x1f;
	qp_attr->timeout	    = context->pri_path.ackto_lt >> 3;
	qp_attr->retry_cnt	    = (be32_to_cpu(context->params1) >> 16) & 0x7;
	qp_attr->rnr_retry	    = (be32_to_cpu(context->params1) >> 13) & 0x7;
	qp_attr->alt_timeout	    = context->alt_path.ackto_lt >> 3;

out:
	kfree(outb);
	return err;
}

static int mlx5_ib_dct_query_qp(struct mlx5_ib_dev *dev, struct mlx5_ib_qp *mqp,
				struct ib_qp_attr *qp_attr, int qp_attr_mask,
				struct ib_qp_init_attr *qp_init_attr)
{
	struct mlx5_core_dct	*dct = &mqp->dct.mdct;
	u32 *out;
	u32 access_flags = 0;
	int outlen = MLX5_ST_SZ_BYTES(query_dct_out);
	void *dctc;
	int err;
	int supported_mask = IB_QP_STATE |
			     IB_QP_ACCESS_FLAGS |
			     IB_QP_PORT |
			     IB_QP_MIN_RNR_TIMER |
			     IB_QP_AV |
			     IB_QP_PATH_MTU |
			     IB_QP_PKEY_INDEX;

	if (qp_attr_mask & ~supported_mask)
		return -EINVAL;
	if (mqp->state != IB_QPS_RTR)
		return -EINVAL;

	out = kzalloc(outlen, GFP_KERNEL);
	if (!out)
		return -ENOMEM;

	err = mlx5_core_dct_query(dev->mdev, dct, out, outlen);
	if (err)
		goto out;

	dctc = MLX5_ADDR_OF(query_dct_out, out, dct_context_entry);

	if (qp_attr_mask & IB_QP_STATE)
		qp_attr->qp_state = IB_QPS_RTR;

	if (qp_attr_mask & IB_QP_ACCESS_FLAGS) {
		if (MLX5_GET(dctc, dctc, rre))
			access_flags |= IB_ACCESS_REMOTE_READ;
		if (MLX5_GET(dctc, dctc, rwe))
			access_flags |= IB_ACCESS_REMOTE_WRITE;
		if (MLX5_GET(dctc, dctc, rae))
			access_flags |= IB_ACCESS_REMOTE_ATOMIC;
		qp_attr->qp_access_flags = access_flags;
	}

	if (qp_attr_mask & IB_QP_PORT)
		qp_attr->port_num = MLX5_GET(dctc, dctc, port);
	if (qp_attr_mask & IB_QP_MIN_RNR_TIMER)
		qp_attr->min_rnr_timer = MLX5_GET(dctc, dctc, min_rnr_nak);
	if (qp_attr_mask & IB_QP_AV) {
		qp_attr->ah_attr.grh.traffic_class = MLX5_GET(dctc, dctc, tclass);
		qp_attr->ah_attr.grh.flow_label = MLX5_GET(dctc, dctc, flow_label);
		qp_attr->ah_attr.grh.sgid_index = MLX5_GET(dctc, dctc, my_addr_index);
		qp_attr->ah_attr.grh.hop_limit = MLX5_GET(dctc, dctc, hop_limit);
	}
	if (qp_attr_mask & IB_QP_PATH_MTU)
		qp_attr->path_mtu = MLX5_GET(dctc, dctc, mtu);
	if (qp_attr_mask & IB_QP_PKEY_INDEX)
		qp_attr->pkey_index = MLX5_GET(dctc, dctc, pkey_index);
out:
	kfree(out);
	return err;
}

int mlx5_ib_query_qp(struct ib_qp *ibqp, struct ib_qp_attr *qp_attr,
		     int qp_attr_mask, struct ib_qp_init_attr *qp_init_attr)
{
	struct mlx5_ib_dev *dev = to_mdev(ibqp->device);
	struct mlx5_ib_qp *qp = to_mqp(ibqp);
	int err = 0;
	u8 raw_packet_qp_state;

	if (ibqp->rwq_ind_tbl)
		return -ENOSYS;

	if (unlikely(ibqp->qp_type == IB_QPT_GSI))
		return mlx5_ib_gsi_query_qp(ibqp, qp_attr, qp_attr_mask,
					    qp_init_attr);

	/* Not all of output fields are applicable, make sure to zero them */
	memset(qp_init_attr, 0, sizeof(*qp_init_attr));
	memset(qp_attr, 0, sizeof(*qp_attr));

	if (unlikely(qp->qp_sub_type == MLX5_IB_QPT_DCT))
		return mlx5_ib_dct_query_qp(dev, qp, qp_attr,
					    qp_attr_mask, qp_init_attr);

	mutex_lock(&qp->mutex);

	if (qp->ibqp.qp_type == IB_QPT_RAW_PACKET ||
	    qp->flags & MLX5_IB_QP_UNDERLAY) {
		err = query_raw_packet_qp_state(dev, qp, &raw_packet_qp_state);
		if (err)
			goto out;
		qp->state = raw_packet_qp_state;
		qp_attr->port_num = 1;
	} else {
		err = query_qp_attr(dev, qp, qp_attr);
		if (err)
			goto out;
	}

	qp_attr->qp_state	     = qp->state;
	qp_attr->cur_qp_state	     = qp_attr->qp_state;
	qp_attr->cap.max_recv_wr     = qp->rq.wqe_cnt;
	qp_attr->cap.max_recv_sge    = qp->rq.max_gs;

	if (!ibqp->uobject) {
		qp_attr->cap.max_send_wr  = qp->sq.max_post;
		qp_attr->cap.max_send_sge = qp->sq.max_gs;
		qp_init_attr->qp_context = ibqp->qp_context;
	} else {
		qp_attr->cap.max_send_wr  = 0;
		qp_attr->cap.max_send_sge = 0;
	}

	qp_init_attr->qp_type = ibqp->qp_type;
	qp_init_attr->recv_cq = ibqp->recv_cq;
	qp_init_attr->send_cq = ibqp->send_cq;
	qp_init_attr->srq = ibqp->srq;
	qp_attr->cap.max_inline_data = qp->max_inline_data;

	qp_init_attr->cap	     = qp_attr->cap;

	qp_init_attr->create_flags = 0;
	if (qp->flags & MLX5_IB_QP_BLOCK_MULTICAST_LOOPBACK)
		qp_init_attr->create_flags |= IB_QP_CREATE_BLOCK_MULTICAST_LOOPBACK;

	if (qp->flags & MLX5_IB_QP_CROSS_CHANNEL)
		qp_init_attr->create_flags |= IB_QP_CREATE_CROSS_CHANNEL;
	if (qp->flags & MLX5_IB_QP_MANAGED_SEND)
		qp_init_attr->create_flags |= IB_QP_CREATE_MANAGED_SEND;
	if (qp->flags & MLX5_IB_QP_MANAGED_RECV)
		qp_init_attr->create_flags |= IB_QP_CREATE_MANAGED_RECV;
	if (qp->flags & MLX5_IB_QP_SQPN_QP1)
		qp_init_attr->create_flags |= mlx5_ib_create_qp_sqpn_qp1();

	qp_init_attr->sq_sig_type = qp->sq_signal_bits & MLX5_WQE_CTRL_CQ_UPDATE ?
		IB_SIGNAL_ALL_WR : IB_SIGNAL_REQ_WR;

out:
	mutex_unlock(&qp->mutex);
	return err;
}

struct ib_xrcd *mlx5_ib_alloc_xrcd(struct ib_device *ibdev,
				   struct ib_udata *udata)
{
	struct mlx5_ib_dev *dev = to_mdev(ibdev);
	struct mlx5_ib_xrcd *xrcd;
	int err;

	if (!MLX5_CAP_GEN(dev->mdev, xrc))
		return ERR_PTR(-ENOSYS);

	xrcd = kmalloc(sizeof(*xrcd), GFP_KERNEL);
	if (!xrcd)
		return ERR_PTR(-ENOMEM);

	err = mlx5_cmd_xrcd_alloc(dev->mdev, &xrcd->xrcdn, 0);
	if (err) {
		kfree(xrcd);
		return ERR_PTR(-ENOMEM);
	}

	return &xrcd->ibxrcd;
}

int mlx5_ib_dealloc_xrcd(struct ib_xrcd *xrcd, struct ib_udata *udata)
{
	struct mlx5_ib_dev *dev = to_mdev(xrcd->device);
	u32 xrcdn = to_mxrcd(xrcd)->xrcdn;
	int err;

	err = mlx5_cmd_xrcd_dealloc(dev->mdev, xrcdn, 0);
	if (err)
		mlx5_ib_warn(dev, "failed to dealloc xrcdn 0x%x\n", xrcdn);

	kfree(xrcd);
	return 0;
}

static void mlx5_ib_wq_event(struct mlx5_core_qp *core_qp, int type)
{
	struct mlx5_ib_rwq *rwq = to_mibrwq(core_qp);
	struct mlx5_ib_dev *dev = to_mdev(rwq->ibwq.device);
	struct ib_event event;

	if (rwq->ibwq.event_handler) {
		event.device     = rwq->ibwq.device;
		event.element.wq = &rwq->ibwq;
		switch (type) {
		case MLX5_EVENT_TYPE_WQ_CATAS_ERROR:
			event.event = IB_EVENT_WQ_FATAL;
			break;
		default:
			mlx5_ib_warn(dev, "Unexpected event type %d on WQ %06x\n", type, core_qp->qpn);
			return;
		}

		rwq->ibwq.event_handler(&event, rwq->ibwq.wq_context);
	}
}

static int set_delay_drop(struct mlx5_ib_dev *dev)
{
	int err = 0;

	mutex_lock(&dev->delay_drop.lock);
	if (dev->delay_drop.activate)
		goto out;

	err = mlx5_core_set_delay_drop(dev->mdev, dev->delay_drop.timeout);
	if (err)
		goto out;

	dev->delay_drop.activate = true;
out:
	mutex_unlock(&dev->delay_drop.lock);

	if (!err)
		atomic_inc(&dev->delay_drop.rqs_cnt);
	return err;
}

static int  create_rq(struct mlx5_ib_rwq *rwq, struct ib_pd *pd,
		      struct ib_wq_init_attr *init_attr)
{
	struct mlx5_ib_dev *dev;
	int has_net_offloads;
	__be64 *rq_pas0;
	void *in;
	void *rqc;
	void *wq;
	int inlen;
	int err;

	dev = to_mdev(pd->device);

	inlen = MLX5_ST_SZ_BYTES(create_rq_in) + sizeof(u64) * rwq->rq_num_pas;
	in = kvzalloc(inlen, GFP_KERNEL);
	if (!in)
		return -ENOMEM;

	MLX5_SET(create_rq_in, in, uid, to_mpd(pd)->uid);
	rqc = MLX5_ADDR_OF(create_rq_in, in, ctx);
	MLX5_SET(rqc,  rqc, mem_rq_type,
		 MLX5_RQC_MEM_RQ_TYPE_MEMORY_RQ_INLINE);
	MLX5_SET(rqc, rqc, user_index, rwq->user_index);
	MLX5_SET(rqc,  rqc, cqn, to_mcq(init_attr->cq)->mcq.cqn);
	MLX5_SET(rqc,  rqc, state, MLX5_RQC_STATE_RST);
	MLX5_SET(rqc,  rqc, flush_in_error_en, 1);
	wq = MLX5_ADDR_OF(rqc, rqc, wq);
	MLX5_SET(wq, wq, wq_type,
		 rwq->create_flags & MLX5_IB_WQ_FLAGS_STRIDING_RQ ?
		 MLX5_WQ_TYPE_CYCLIC_STRIDING_RQ : MLX5_WQ_TYPE_CYCLIC);
	if (init_attr->create_flags & IB_WQ_FLAGS_PCI_WRITE_END_PADDING) {
		if (!MLX5_CAP_GEN(dev->mdev, end_pad)) {
			mlx5_ib_dbg(dev, "Scatter end padding is not supported\n");
			err = -EOPNOTSUPP;
			goto out;
		} else {
			MLX5_SET(wq, wq, end_padding_mode, MLX5_WQ_END_PAD_MODE_ALIGN);
		}
	}
	MLX5_SET(wq, wq, log_wq_stride, rwq->log_rq_stride);
	if (rwq->create_flags & MLX5_IB_WQ_FLAGS_STRIDING_RQ) {
		MLX5_SET(wq, wq, two_byte_shift_en, rwq->two_byte_shift_en);
		MLX5_SET(wq, wq, log_wqe_stride_size,
			 rwq->single_stride_log_num_of_bytes -
			 MLX5_MIN_SINGLE_STRIDE_LOG_NUM_BYTES);
		MLX5_SET(wq, wq, log_wqe_num_of_strides, rwq->log_num_strides -
			 MLX5_MIN_SINGLE_WQE_LOG_NUM_STRIDES);
	}
	MLX5_SET(wq, wq, log_wq_sz, rwq->log_rq_size);
	MLX5_SET(wq, wq, pd, to_mpd(pd)->pdn);
	MLX5_SET(wq, wq, page_offset, rwq->rq_page_offset);
	MLX5_SET(wq, wq, log_wq_pg_sz, rwq->log_page_size);
	MLX5_SET(wq, wq, wq_signature, rwq->wq_sig);
	MLX5_SET64(wq, wq, dbr_addr, rwq->db.dma);
	has_net_offloads = MLX5_CAP_GEN(dev->mdev, eth_net_offloads);
	if (init_attr->create_flags & IB_WQ_FLAGS_CVLAN_STRIPPING) {
		if (!(has_net_offloads && MLX5_CAP_ETH(dev->mdev, vlan_cap))) {
			mlx5_ib_dbg(dev, "VLAN offloads are not supported\n");
			err = -EOPNOTSUPP;
			goto out;
		}
	} else {
		MLX5_SET(rqc, rqc, vsd, 1);
	}
	if (init_attr->create_flags & IB_WQ_FLAGS_SCATTER_FCS) {
		if (!(has_net_offloads && MLX5_CAP_ETH(dev->mdev, scatter_fcs))) {
			mlx5_ib_dbg(dev, "Scatter FCS is not supported\n");
			err = -EOPNOTSUPP;
			goto out;
		}
		MLX5_SET(rqc, rqc, scatter_fcs, 1);
	}
	if (init_attr->create_flags & IB_WQ_FLAGS_DELAY_DROP) {
		if (!(dev->ib_dev.attrs.raw_packet_caps &
		      IB_RAW_PACKET_CAP_DELAY_DROP)) {
			mlx5_ib_dbg(dev, "Delay drop is not supported\n");
			err = -EOPNOTSUPP;
			goto out;
		}
		MLX5_SET(rqc, rqc, delay_drop_en, 1);
	}
	rq_pas0 = (__be64 *)MLX5_ADDR_OF(wq, wq, pas);
	mlx5_ib_populate_pas(dev, rwq->umem, rwq->page_shift, rq_pas0, 0);
	err = mlx5_core_create_rq_tracked(dev->mdev, in, inlen, &rwq->core_qp);
	if (!err && init_attr->create_flags & IB_WQ_FLAGS_DELAY_DROP) {
		err = set_delay_drop(dev);
		if (err) {
			mlx5_ib_warn(dev, "Failed to enable delay drop err=%d\n",
				     err);
			mlx5_core_destroy_rq_tracked(dev->mdev, &rwq->core_qp);
		} else {
			rwq->create_flags |= MLX5_IB_WQ_FLAGS_DELAY_DROP;
		}
	}
out:
	kvfree(in);
	return err;
}

static int set_user_rq_size(struct mlx5_ib_dev *dev,
			    struct ib_wq_init_attr *wq_init_attr,
			    struct mlx5_ib_create_wq *ucmd,
			    struct mlx5_ib_rwq *rwq)
{
	/* Sanity check RQ size before proceeding */
	if (wq_init_attr->max_wr > (1 << MLX5_CAP_GEN(dev->mdev, log_max_wq_sz)))
		return -EINVAL;

	if (!ucmd->rq_wqe_count)
		return -EINVAL;

	rwq->wqe_count = ucmd->rq_wqe_count;
	rwq->wqe_shift = ucmd->rq_wqe_shift;
	if (check_shl_overflow(rwq->wqe_count, rwq->wqe_shift, &rwq->buf_size))
		return -EINVAL;

	rwq->log_rq_stride = rwq->wqe_shift;
	rwq->log_rq_size = ilog2(rwq->wqe_count);
	return 0;
}

static int prepare_user_rq(struct ib_pd *pd,
			   struct ib_wq_init_attr *init_attr,
			   struct ib_udata *udata,
			   struct mlx5_ib_rwq *rwq)
{
	struct mlx5_ib_dev *dev = to_mdev(pd->device);
	struct mlx5_ib_create_wq ucmd = {};
	int err;
	size_t required_cmd_sz;

	required_cmd_sz = offsetof(typeof(ucmd), single_stride_log_num_of_bytes)
		+ sizeof(ucmd.single_stride_log_num_of_bytes);
	if (udata->inlen < required_cmd_sz) {
		mlx5_ib_dbg(dev, "invalid inlen\n");
		return -EINVAL;
	}

	if (udata->inlen > sizeof(ucmd) &&
	    !ib_is_udata_cleared(udata, sizeof(ucmd),
				 udata->inlen - sizeof(ucmd))) {
		mlx5_ib_dbg(dev, "inlen is not supported\n");
		return -EOPNOTSUPP;
	}

	if (ib_copy_from_udata(&ucmd, udata, min(sizeof(ucmd), udata->inlen))) {
		mlx5_ib_dbg(dev, "copy failed\n");
		return -EFAULT;
	}

	if (ucmd.comp_mask & (~MLX5_IB_CREATE_WQ_STRIDING_RQ)) {
		mlx5_ib_dbg(dev, "invalid comp mask\n");
		return -EOPNOTSUPP;
	} else if (ucmd.comp_mask & MLX5_IB_CREATE_WQ_STRIDING_RQ) {
		if (!MLX5_CAP_GEN(dev->mdev, striding_rq)) {
			mlx5_ib_dbg(dev, "Striding RQ is not supported\n");
			return -EOPNOTSUPP;
		}
		if ((ucmd.single_stride_log_num_of_bytes <
		    MLX5_MIN_SINGLE_STRIDE_LOG_NUM_BYTES) ||
		    (ucmd.single_stride_log_num_of_bytes >
		     MLX5_MAX_SINGLE_STRIDE_LOG_NUM_BYTES)) {
			mlx5_ib_dbg(dev, "Invalid log stride size (%u. Range is %u - %u)\n",
				    ucmd.single_stride_log_num_of_bytes,
				    MLX5_MIN_SINGLE_STRIDE_LOG_NUM_BYTES,
				    MLX5_MAX_SINGLE_STRIDE_LOG_NUM_BYTES);
			return -EINVAL;
		}
		if ((ucmd.single_wqe_log_num_of_strides >
		    MLX5_MAX_SINGLE_WQE_LOG_NUM_STRIDES) ||
		     (ucmd.single_wqe_log_num_of_strides <
			MLX5_MIN_SINGLE_WQE_LOG_NUM_STRIDES)) {
			mlx5_ib_dbg(dev, "Invalid log num strides (%u. Range is %u - %u)\n",
				    ucmd.single_wqe_log_num_of_strides,
				    MLX5_MIN_SINGLE_WQE_LOG_NUM_STRIDES,
				    MLX5_MAX_SINGLE_WQE_LOG_NUM_STRIDES);
			return -EINVAL;
		}
		rwq->single_stride_log_num_of_bytes =
			ucmd.single_stride_log_num_of_bytes;
		rwq->log_num_strides = ucmd.single_wqe_log_num_of_strides;
		rwq->two_byte_shift_en = !!ucmd.two_byte_shift_en;
		rwq->create_flags |= MLX5_IB_WQ_FLAGS_STRIDING_RQ;
	}

	err = set_user_rq_size(dev, init_attr, &ucmd, rwq);
	if (err) {
		mlx5_ib_dbg(dev, "err %d\n", err);
		return err;
	}

	err = create_user_rq(dev, pd, udata, rwq, &ucmd);
	if (err) {
		mlx5_ib_dbg(dev, "err %d\n", err);
		return err;
	}

	rwq->user_index = ucmd.user_index;
	return 0;
}

struct ib_wq *mlx5_ib_create_wq(struct ib_pd *pd,
				struct ib_wq_init_attr *init_attr,
				struct ib_udata *udata)
{
	struct mlx5_ib_dev *dev;
	struct mlx5_ib_rwq *rwq;
	struct mlx5_ib_create_wq_resp resp = {};
	size_t min_resp_len;
	int err;

	if (!udata)
		return ERR_PTR(-ENOSYS);

	min_resp_len = offsetof(typeof(resp), reserved) + sizeof(resp.reserved);
	if (udata->outlen && udata->outlen < min_resp_len)
		return ERR_PTR(-EINVAL);

	dev = to_mdev(pd->device);
	switch (init_attr->wq_type) {
	case IB_WQT_RQ:
		rwq = kzalloc(sizeof(*rwq), GFP_KERNEL);
		if (!rwq)
			return ERR_PTR(-ENOMEM);
		err = prepare_user_rq(pd, init_attr, udata, rwq);
		if (err)
			goto err;
		err = create_rq(rwq, pd, init_attr);
		if (err)
			goto err_user_rq;
		break;
	default:
		mlx5_ib_dbg(dev, "unsupported wq type %d\n",
			    init_attr->wq_type);
		return ERR_PTR(-EINVAL);
	}

	rwq->ibwq.wq_num = rwq->core_qp.qpn;
	rwq->ibwq.state = IB_WQS_RESET;
	if (udata->outlen) {
		resp.response_length = offsetof(typeof(resp), response_length) +
				sizeof(resp.response_length);
		err = ib_copy_to_udata(udata, &resp, resp.response_length);
		if (err)
			goto err_copy;
	}

	rwq->core_qp.event = mlx5_ib_wq_event;
	rwq->ibwq.event_handler = init_attr->event_handler;
	return &rwq->ibwq;

err_copy:
	mlx5_core_destroy_rq_tracked(dev->mdev, &rwq->core_qp);
err_user_rq:
	destroy_user_rq(dev, pd, rwq, udata);
err:
	kfree(rwq);
	return ERR_PTR(err);
}

int mlx5_ib_destroy_wq(struct ib_wq *wq, struct ib_udata *udata)
{
	struct mlx5_ib_dev *dev = to_mdev(wq->device);
	struct mlx5_ib_rwq *rwq = to_mrwq(wq);

	mlx5_core_destroy_rq_tracked(dev->mdev, &rwq->core_qp);
	destroy_user_rq(dev, wq->pd, rwq, udata);
	kfree(rwq);

	return 0;
}

struct ib_rwq_ind_table *mlx5_ib_create_rwq_ind_table(struct ib_device *device,
						      struct ib_rwq_ind_table_init_attr *init_attr,
						      struct ib_udata *udata)
{
	struct mlx5_ib_dev *dev = to_mdev(device);
	struct mlx5_ib_rwq_ind_table *rwq_ind_tbl;
	int sz = 1 << init_attr->log_ind_tbl_size;
	struct mlx5_ib_create_rwq_ind_tbl_resp resp = {};
	size_t min_resp_len;
	int inlen;
	int err;
	int i;
	u32 *in;
	void *rqtc;

	if (udata->inlen > 0 &&
	    !ib_is_udata_cleared(udata, 0,
				 udata->inlen))
		return ERR_PTR(-EOPNOTSUPP);

	if (init_attr->log_ind_tbl_size >
	    MLX5_CAP_GEN(dev->mdev, log_max_rqt_size)) {
		mlx5_ib_dbg(dev, "log_ind_tbl_size = %d is bigger than supported = %d\n",
			    init_attr->log_ind_tbl_size,
			    MLX5_CAP_GEN(dev->mdev, log_max_rqt_size));
		return ERR_PTR(-EINVAL);
	}

	min_resp_len = offsetof(typeof(resp), reserved) + sizeof(resp.reserved);
	if (udata->outlen && udata->outlen < min_resp_len)
		return ERR_PTR(-EINVAL);

	rwq_ind_tbl = kzalloc(sizeof(*rwq_ind_tbl), GFP_KERNEL);
	if (!rwq_ind_tbl)
		return ERR_PTR(-ENOMEM);

	inlen = MLX5_ST_SZ_BYTES(create_rqt_in) + sizeof(u32) * sz;
	in = kvzalloc(inlen, GFP_KERNEL);
	if (!in) {
		err = -ENOMEM;
		goto err;
	}

	rqtc = MLX5_ADDR_OF(create_rqt_in, in, rqt_context);

	MLX5_SET(rqtc, rqtc, rqt_actual_size, sz);
	MLX5_SET(rqtc, rqtc, rqt_max_size, sz);

	for (i = 0; i < sz; i++)
		MLX5_SET(rqtc, rqtc, rq_num[i], init_attr->ind_tbl[i]->wq_num);

	rwq_ind_tbl->uid = to_mpd(init_attr->ind_tbl[0]->pd)->uid;
	MLX5_SET(create_rqt_in, in, uid, rwq_ind_tbl->uid);

	err = mlx5_core_create_rqt(dev->mdev, in, inlen, &rwq_ind_tbl->rqtn);
	kvfree(in);

	if (err)
		goto err;

	rwq_ind_tbl->ib_rwq_ind_tbl.ind_tbl_num = rwq_ind_tbl->rqtn;
	if (udata->outlen) {
		resp.response_length = offsetof(typeof(resp), response_length) +
					sizeof(resp.response_length);
		err = ib_copy_to_udata(udata, &resp, resp.response_length);
		if (err)
			goto err_copy;
	}

	return &rwq_ind_tbl->ib_rwq_ind_tbl;

err_copy:
	mlx5_cmd_destroy_rqt(dev->mdev, rwq_ind_tbl->rqtn, rwq_ind_tbl->uid);
err:
	kfree(rwq_ind_tbl);
	return ERR_PTR(err);
}

int mlx5_ib_destroy_rwq_ind_table(struct ib_rwq_ind_table *ib_rwq_ind_tbl)
{
	struct mlx5_ib_rwq_ind_table *rwq_ind_tbl = to_mrwq_ind_table(ib_rwq_ind_tbl);
	struct mlx5_ib_dev *dev = to_mdev(ib_rwq_ind_tbl->device);

	mlx5_cmd_destroy_rqt(dev->mdev, rwq_ind_tbl->rqtn, rwq_ind_tbl->uid);

	kfree(rwq_ind_tbl);
	return 0;
}

int mlx5_ib_modify_wq(struct ib_wq *wq, struct ib_wq_attr *wq_attr,
		      u32 wq_attr_mask, struct ib_udata *udata)
{
	struct mlx5_ib_dev *dev = to_mdev(wq->device);
	struct mlx5_ib_rwq *rwq = to_mrwq(wq);
	struct mlx5_ib_modify_wq ucmd = {};
	size_t required_cmd_sz;
	int curr_wq_state;
	int wq_state;
	int inlen;
	int err;
	void *rqc;
	void *in;

	required_cmd_sz = offsetof(typeof(ucmd), reserved) + sizeof(ucmd.reserved);
	if (udata->inlen < required_cmd_sz)
		return -EINVAL;

	if (udata->inlen > sizeof(ucmd) &&
	    !ib_is_udata_cleared(udata, sizeof(ucmd),
				 udata->inlen - sizeof(ucmd)))
		return -EOPNOTSUPP;

	if (ib_copy_from_udata(&ucmd, udata, min(sizeof(ucmd), udata->inlen)))
		return -EFAULT;

	if (ucmd.comp_mask || ucmd.reserved)
		return -EOPNOTSUPP;

	inlen = MLX5_ST_SZ_BYTES(modify_rq_in);
	in = kvzalloc(inlen, GFP_KERNEL);
	if (!in)
		return -ENOMEM;

	rqc = MLX5_ADDR_OF(modify_rq_in, in, ctx);

	curr_wq_state = (wq_attr_mask & IB_WQ_CUR_STATE) ?
		wq_attr->curr_wq_state : wq->state;
	wq_state = (wq_attr_mask & IB_WQ_STATE) ?
		wq_attr->wq_state : curr_wq_state;
	if (curr_wq_state == IB_WQS_ERR)
		curr_wq_state = MLX5_RQC_STATE_ERR;
	if (wq_state == IB_WQS_ERR)
		wq_state = MLX5_RQC_STATE_ERR;
	MLX5_SET(modify_rq_in, in, rq_state, curr_wq_state);
	MLX5_SET(modify_rq_in, in, uid, to_mpd(wq->pd)->uid);
	MLX5_SET(rqc, rqc, state, wq_state);

	if (wq_attr_mask & IB_WQ_FLAGS) {
		if (wq_attr->flags_mask & IB_WQ_FLAGS_CVLAN_STRIPPING) {
			if (!(MLX5_CAP_GEN(dev->mdev, eth_net_offloads) &&
			      MLX5_CAP_ETH(dev->mdev, vlan_cap))) {
				mlx5_ib_dbg(dev, "VLAN offloads are not "
					    "supported\n");
				err = -EOPNOTSUPP;
				goto out;
			}
			MLX5_SET64(modify_rq_in, in, modify_bitmask,
				   MLX5_MODIFY_RQ_IN_MODIFY_BITMASK_VSD);
			MLX5_SET(rqc, rqc, vsd,
				 (wq_attr->flags & IB_WQ_FLAGS_CVLAN_STRIPPING) ? 0 : 1);
		}

		if (wq_attr->flags_mask & IB_WQ_FLAGS_PCI_WRITE_END_PADDING) {
			mlx5_ib_dbg(dev, "Modifying scatter end padding is not supported\n");
			err = -EOPNOTSUPP;
			goto out;
		}
	}

	if (curr_wq_state == IB_WQS_RESET && wq_state == IB_WQS_RDY) {
		if (MLX5_CAP_GEN(dev->mdev, modify_rq_counter_set_id)) {
			MLX5_SET64(modify_rq_in, in, modify_bitmask,
				   MLX5_MODIFY_RQ_IN_MODIFY_BITMASK_RQ_COUNTER_SET_ID);
			MLX5_SET(rqc, rqc, counter_set_id,
				 dev->port->cnts.set_id);
		} else
			dev_info_once(
				&dev->ib_dev.dev,
				"Receive WQ counters are not supported on current FW\n");
	}

	err = mlx5_core_modify_rq(dev->mdev, rwq->core_qp.qpn, in, inlen);
	if (!err)
		rwq->ibwq.state = (wq_state == MLX5_RQC_STATE_ERR) ? IB_WQS_ERR : wq_state;

out:
	kvfree(in);
	return err;
}

struct mlx5_ib_drain_cqe {
	struct ib_cqe cqe;
	struct completion done;
};

static void mlx5_ib_drain_qp_done(struct ib_cq *cq, struct ib_wc *wc)
{
	struct mlx5_ib_drain_cqe *cqe = container_of(wc->wr_cqe,
						     struct mlx5_ib_drain_cqe,
						     cqe);

	complete(&cqe->done);
}

/* This function returns only once the drained WR was completed */
static void handle_drain_completion(struct ib_cq *cq,
				    struct mlx5_ib_drain_cqe *sdrain,
				    struct mlx5_ib_dev *dev)
{
	struct mlx5_core_dev *mdev = dev->mdev;

	if (cq->poll_ctx == IB_POLL_DIRECT) {
		while (wait_for_completion_timeout(&sdrain->done, HZ / 10) <= 0)
			ib_process_cq_direct(cq, -1);
		return;
	}

	if (mdev->state == MLX5_DEVICE_STATE_INTERNAL_ERROR) {
		struct mlx5_ib_cq *mcq = to_mcq(cq);
		bool triggered = false;
		unsigned long flags;

		spin_lock_irqsave(&dev->reset_flow_resource_lock, flags);
		/* Make sure that the CQ handler won't run if wasn't run yet */
		if (!mcq->mcq.reset_notify_added)
			mcq->mcq.reset_notify_added = 1;
		else
			triggered = true;
		spin_unlock_irqrestore(&dev->reset_flow_resource_lock, flags);

		if (triggered) {
			/* Wait for any scheduled/running task to be ended */
			switch (cq->poll_ctx) {
			case IB_POLL_SOFTIRQ:
				irq_poll_disable(&cq->iop);
				irq_poll_enable(&cq->iop);
				break;
			case IB_POLL_WORKQUEUE:
				cancel_work_sync(&cq->work);
				break;
			default:
				WARN_ON_ONCE(1);
			}
		}

		/* Run the CQ handler - this makes sure that the drain WR will
		 * be processed if wasn't processed yet.
		 */
		mcq->mcq.comp(&mcq->mcq);
	}

	wait_for_completion(&sdrain->done);
}

void mlx5_ib_drain_sq(struct ib_qp *qp)
{
	struct ib_cq *cq = qp->send_cq;
	struct ib_qp_attr attr = { .qp_state = IB_QPS_ERR };
	struct mlx5_ib_drain_cqe sdrain;
	const struct ib_send_wr *bad_swr;
	struct ib_rdma_wr swr = {
		.wr = {
			.next = NULL,
			{ .wr_cqe	= &sdrain.cqe, },
			.opcode	= IB_WR_RDMA_WRITE,
		},
	};
	int ret;
	struct mlx5_ib_dev *dev = to_mdev(qp->device);
	struct mlx5_core_dev *mdev = dev->mdev;

	ret = ib_modify_qp(qp, &attr, IB_QP_STATE);
	if (ret && mdev->state != MLX5_DEVICE_STATE_INTERNAL_ERROR) {
		WARN_ONCE(ret, "failed to drain send queue: %d\n", ret);
		return;
	}

	sdrain.cqe.done = mlx5_ib_drain_qp_done;
	init_completion(&sdrain.done);

	ret = _mlx5_ib_post_send(qp, &swr.wr, &bad_swr, true);
	if (ret) {
		WARN_ONCE(ret, "failed to drain send queue: %d\n", ret);
		return;
	}

	handle_drain_completion(cq, &sdrain, dev);
}

void mlx5_ib_drain_rq(struct ib_qp *qp)
{
	struct ib_cq *cq = qp->recv_cq;
	struct ib_qp_attr attr = { .qp_state = IB_QPS_ERR };
	struct mlx5_ib_drain_cqe rdrain;
	struct ib_recv_wr rwr = {};
	const struct ib_recv_wr *bad_rwr;
	int ret;
	struct mlx5_ib_dev *dev = to_mdev(qp->device);
	struct mlx5_core_dev *mdev = dev->mdev;

	ret = ib_modify_qp(qp, &attr, IB_QP_STATE);
	if (ret && mdev->state != MLX5_DEVICE_STATE_INTERNAL_ERROR) {
		WARN_ONCE(ret, "failed to drain recv queue: %d\n", ret);
		return;
	}

	rwr.wr_cqe = &rdrain.cqe;
	rdrain.cqe.done = mlx5_ib_drain_qp_done;
	init_completion(&rdrain.done);

	ret = _mlx5_ib_post_recv(qp, &rwr, &bad_rwr, true);
	if (ret) {
		WARN_ONCE(ret, "failed to drain recv queue: %d\n", ret);
		return;
	}

	handle_drain_completion(cq, &rdrain, dev);
}<|MERGE_RESOLUTION|>--- conflicted
+++ resolved
@@ -3460,11 +3460,7 @@
 		    (ibqp->qp_type == IB_QPT_XRC_INI) ||
 		    (ibqp->qp_type == IB_QPT_XRC_TGT)) {
 			if (dev->lag_active) {
-<<<<<<< HEAD
 				u8 p = mlx5_core_native_port_num(dev->mdev) - 1;
-=======
-				u8 p = mlx5_core_native_port_num(dev->mdev);
->>>>>>> 1f1d6abb
 				tx_affinity = get_tx_affinity(dev, pd, base, p,
 							      udata);
 				context->flags |= cpu_to_be32(tx_affinity << 24);
