--- conflicted
+++ resolved
@@ -2243,15 +2243,9 @@
 			  cpu_mode, cpu_state);
 		return -EBUSY;
 	}
-<<<<<<< HEAD
 
 	qed_mcp_cmd_set_blocking(p_hwfn, false);
 
-=======
-
-	qed_mcp_cmd_set_blocking(p_hwfn, false);
-
->>>>>>> f9885ef8
 	return 0;
 }
 
