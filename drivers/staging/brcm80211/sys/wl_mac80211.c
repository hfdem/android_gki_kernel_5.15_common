/*
 * Copyright (c) 2010 Broadcom Corporation
 *
 * Permission to use, copy, modify, and/or distribute this software for any
 * purpose with or without fee is hereby granted, provided that the above
 * copyright notice and this permission notice appear in all copies.
 *
 * THE SOFTWARE IS PROVIDED "AS IS" AND THE AUTHOR DISCLAIMS ALL WARRANTIES
 * WITH REGARD TO THIS SOFTWARE INCLUDING ALL IMPLIED WARRANTIES OF
 * MERCHANTABILITY AND FITNESS. IN NO EVENT SHALL THE AUTHOR BE LIABLE FOR ANY
 * SPECIAL, DIRECT, INDIRECT, OR CONSEQUENTIAL DAMAGES OR ANY DAMAGES
 * WHATSOEVER RESULTING FROM LOSS OF USE, DATA OR PROFITS, WHETHER IN AN ACTION
 * OF CONTRACT, NEGLIGENCE OR OTHER TORTIOUS ACTION, ARISING OUT OF OR IN
 * CONNECTION WITH THE USE OR PERFORMANCE OF THIS SOFTWARE.
 */

#define __UNDEF_NO_VERSION__

#include <linux/kernel.h>
#include <linux/etherdevice.h>
#include <linux/string.h>
#include <linux/pci_ids.h>
#include <bcmdefs.h>
#include <linux/module.h>
#include <linux/pci.h>
#include <linux/sched.h>
#include <osl.h>
#define WLC_MAXBSSCFG		1	/* single BSS configs */

#include <wlc_cfg.h>
#include <net/mac80211.h>
#include <phy_version.h>
#include <bcmutils.h>
#include <pcicfg.h>
#include <wlioctl.h>
#include <wlc_key.h>
#include <sbhndpio.h>
#include <sbhnddma.h>
#include <wlc_channel.h>
#include <wlc_pub.h>
#include <wlc_scb.h>
#include <wl_dbg.h>
#include <wl_export.h>

#include <wl_mac80211.h>
#include <linux/firmware.h>
#include <wl_ucode.h>
#include <d11ucode_ext.h>


static void wl_timer(unsigned long data);
static void _wl_timer(wl_timer_t *t);


static int ieee_hw_init(struct ieee80211_hw *hw);
static int ieee_hw_rate_init(struct ieee80211_hw *hw);

static int wl_linux_watchdog(void *ctx);

/* Flags we support */
#define MAC_FILTERS (FIF_PROMISC_IN_BSS | \
	FIF_ALLMULTI | \
	FIF_FCSFAIL | \
	FIF_PLCPFAIL | \
	FIF_CONTROL | \
	FIF_OTHER_BSS | \
	FIF_BCN_PRBRESP_PROMISC)

static int wl_found;

struct ieee80211_tkip_data {
#define TKIP_KEY_LEN 32
	u8 key[TKIP_KEY_LEN];
	int key_set;

	u32 tx_iv32;
	u16 tx_iv16;
	u16 tx_ttak[5];
	int tx_phase1_done;

	u32 rx_iv32;
	u16 rx_iv16;
	u16 rx_ttak[5];
	int rx_phase1_done;
	u32 rx_iv32_new;
	u16 rx_iv16_new;

	u32 dot11RSNAStatsTKIPReplays;
	u32 dot11RSNAStatsTKIPICVErrors;
	u32 dot11RSNAStatsTKIPLocalMICFailures;

	int key_idx;

	struct crypto_tfm *tfm_arc4;
	struct crypto_tfm *tfm_michael;

	/* scratch buffers for virt_to_page() (crypto API) */
	u8 rx_hdr[16], tx_hdr[16];
};

#define WL_DEV_IF(dev)		((struct wl_if *)netdev_priv(dev))
#define	WL_INFO(dev)		((struct wl_info *)(WL_DEV_IF(dev)->wl))
static int wl_request_fw(struct wl_info *wl, struct pci_dev *pdev);
static void wl_release_fw(struct wl_info *wl);

/* local prototypes */
static int wl_start(struct sk_buff *skb, struct wl_info *wl);
static int wl_start_int(struct wl_info *wl, struct ieee80211_hw *hw,
			struct sk_buff *skb);
static void wl_dpc(unsigned long data);

MODULE_AUTHOR("Broadcom Corporation");
MODULE_DESCRIPTION("Broadcom 802.11n wireless LAN driver.");
MODULE_SUPPORTED_DEVICE("Broadcom 802.11n WLAN cards");
MODULE_LICENSE("Dual BSD/GPL");

/* recognized PCI IDs */
static struct pci_device_id wl_id_table[] = {
	{PCI_VENDOR_ID_BROADCOM, 0x4357, PCI_ANY_ID, PCI_ANY_ID, 0, 0, 0},	/* 43225 2G */
	{PCI_VENDOR_ID_BROADCOM, 0x4353, PCI_ANY_ID, PCI_ANY_ID, 0, 0, 0},	/* 43224 DUAL */
	{PCI_VENDOR_ID_BROADCOM, 0x4727, PCI_ANY_ID, PCI_ANY_ID, 0, 0, 0},	/* 4313 DUAL */
	{0}
};

MODULE_DEVICE_TABLE(pci, wl_id_table);
static void wl_remove(struct pci_dev *pdev);


#ifdef BCMDBG
static int msglevel = 0xdeadbeef;
module_param(msglevel, int, 0);
static int phymsglevel = 0xdeadbeef;
module_param(phymsglevel, int, 0);
#endif				/* BCMDBG */

#define HW_TO_WL(hw)	 (hw->priv)
#define WL_TO_HW(wl)	  (wl->pub->ieee_hw)
static int wl_ops_tx(struct ieee80211_hw *hw, struct sk_buff *skb);
static int wl_ops_start(struct ieee80211_hw *hw);
static void wl_ops_stop(struct ieee80211_hw *hw);
static int wl_ops_add_interface(struct ieee80211_hw *hw,
				struct ieee80211_vif *vif);
static void wl_ops_remove_interface(struct ieee80211_hw *hw,
				    struct ieee80211_vif *vif);
static int wl_ops_config(struct ieee80211_hw *hw, u32 changed);
static void wl_ops_bss_info_changed(struct ieee80211_hw *hw,
				    struct ieee80211_vif *vif,
				    struct ieee80211_bss_conf *info,
				    u32 changed);
static void wl_ops_configure_filter(struct ieee80211_hw *hw,
				    unsigned int changed_flags,
				    unsigned int *total_flags, u64 multicast);
static int wl_ops_set_tim(struct ieee80211_hw *hw, struct ieee80211_sta *sta,
			  bool set);
static void wl_ops_sw_scan_start(struct ieee80211_hw *hw);
static void wl_ops_sw_scan_complete(struct ieee80211_hw *hw);
static void wl_ops_set_tsf(struct ieee80211_hw *hw, u64 tsf);
static int wl_ops_get_stats(struct ieee80211_hw *hw,
			    struct ieee80211_low_level_stats *stats);
static int wl_ops_set_rts_threshold(struct ieee80211_hw *hw, u32 value);
static void wl_ops_sta_notify(struct ieee80211_hw *hw,
			      struct ieee80211_vif *vif,
			      enum sta_notify_cmd cmd,
			      struct ieee80211_sta *sta);
static int wl_ops_conf_tx(struct ieee80211_hw *hw, u16 queue,
			  const struct ieee80211_tx_queue_params *params);
static u64 wl_ops_get_tsf(struct ieee80211_hw *hw);
static int wl_sta_add(struct ieee80211_hw *hw, struct ieee80211_vif *vif,
		      struct ieee80211_sta *sta);
static int wl_sta_remove(struct ieee80211_hw *hw, struct ieee80211_vif *vif,
			 struct ieee80211_sta *sta);
static int wl_ampdu_action(struct ieee80211_hw *hw, struct ieee80211_vif *vif,
			   enum ieee80211_ampdu_mlme_action action,
			   struct ieee80211_sta *sta, u16 tid, u16 *ssn);

static int wl_ops_tx(struct ieee80211_hw *hw, struct sk_buff *skb)
{
	int status;
	struct wl_info *wl = hw->priv;
	WL_LOCK(wl);
	if (!wl->pub->up) {
		WL_ERROR("ops->tx called while down\n");
		status = -ENETDOWN;
		goto done;
	}
	status = wl_start(skb, wl);
 done:
	WL_UNLOCK(wl);
	return status;
}

static int wl_ops_start(struct ieee80211_hw *hw)
{
	struct wl_info *wl = hw->priv;
	/*
	  struct ieee80211_channel *curchan = hw->conf.channel;
	  WL_NONE("%s : Initial channel: %d\n", __func__, curchan->hw_value);
	*/

	WL_LOCK(wl);
	ieee80211_wake_queues(hw);
	WL_UNLOCK(wl);

	return 0;
}

static void wl_ops_stop(struct ieee80211_hw *hw)
{
	struct wl_info *wl = hw->priv;
	ASSERT(wl);
	WL_LOCK(wl);
	ieee80211_stop_queues(hw);
	WL_UNLOCK(wl);
}

static int
wl_ops_add_interface(struct ieee80211_hw *hw, struct ieee80211_vif *vif)
{
	struct wl_info *wl;
	int err;

	/* Just STA for now */
	if (vif->type != NL80211_IFTYPE_AP &&
	    vif->type != NL80211_IFTYPE_MESH_POINT &&
	    vif->type != NL80211_IFTYPE_STATION &&
	    vif->type != NL80211_IFTYPE_WDS &&
	    vif->type != NL80211_IFTYPE_ADHOC) {
		WL_ERROR("%s: Attempt to add type %d, only STA for now\n",
			 __func__, vif->type);
		return -EOPNOTSUPP;
	}

	wl = HW_TO_WL(hw);
	WL_LOCK(wl);
	err = wl_up(wl);
	WL_UNLOCK(wl);

	if (err != 0)
		WL_ERROR("%s: wl_up() returned %d\n", __func__, err);
	return err;
}

static void
wl_ops_remove_interface(struct ieee80211_hw *hw, struct ieee80211_vif *vif)
{
	struct wl_info *wl;

	wl = HW_TO_WL(hw);

	/* put driver in down state */
	WL_LOCK(wl);
	wl_down(wl);
	WL_UNLOCK(wl);
}

static int
ieee_set_channel(struct ieee80211_hw *hw, struct ieee80211_channel *chan,
		 enum nl80211_channel_type type)
{
	struct wl_info *wl = HW_TO_WL(hw);
	int err = 0;

	switch (type) {
	case NL80211_CHAN_HT20:
	case NL80211_CHAN_NO_HT:
		err = wlc_set(wl->wlc, WLC_SET_CHANNEL, chan->hw_value);
		break;
	case NL80211_CHAN_HT40MINUS:
	case NL80211_CHAN_HT40PLUS:
		WL_ERROR("%s: Need to implement 40 Mhz Channels!\n", __func__);
		break;
	}

	if (err)
		return -EIO;
	return err;
}

static int wl_ops_config(struct ieee80211_hw *hw, u32 changed)
{
	struct ieee80211_conf *conf = &hw->conf;
	struct wl_info *wl = HW_TO_WL(hw);
	int err = 0;
	int new_int;

	WL_LOCK(wl);
	if (changed & IEEE80211_CONF_CHANGE_LISTEN_INTERVAL) {
		WL_NONE("%s: Setting listen interval to %d\n",
			__func__, conf->listen_interval);
		if (wlc_iovar_setint
		    (wl->wlc, "bcn_li_bcn", conf->listen_interval)) {
			WL_ERROR("%s: Error setting listen_interval\n",
				 __func__);
			err = -EIO;
			goto config_out;
		}
		wlc_iovar_getint(wl->wlc, "bcn_li_bcn", &new_int);
		ASSERT(new_int == conf->listen_interval);
	}
	if (changed & IEEE80211_CONF_CHANGE_MONITOR)
		WL_NONE("Need to set monitor mode\n");
	if (changed & IEEE80211_CONF_CHANGE_PS)
		WL_NONE("Need to set Power-save mode\n");

	if (changed & IEEE80211_CONF_CHANGE_POWER) {
		WL_NONE("%s: Setting tx power to %d dbm\n",
			__func__, conf->power_level);
		if (wlc_iovar_setint
		    (wl->wlc, "qtxpower", conf->power_level * 4)) {
			WL_ERROR("%s: Error setting power_level\n", __func__);
			err = -EIO;
			goto config_out;
		}
		wlc_iovar_getint(wl->wlc, "qtxpower", &new_int);
		if (new_int != (conf->power_level * 4))
			WL_ERROR("%s: Power level req != actual, %d %d\n",
				 __func__, conf->power_level * 4, new_int);
	}
	if (changed & IEEE80211_CONF_CHANGE_CHANNEL) {
		err = ieee_set_channel(hw, conf->channel, conf->channel_type);
	}
	if (changed & IEEE80211_CONF_CHANGE_RETRY_LIMITS) {
		WL_NONE("%s: srl %d, lrl %d\n",
			__func__,
			conf->short_frame_max_tx_count,
			conf->long_frame_max_tx_count);
		if (wlc_set
		    (wl->wlc, WLC_SET_SRL,
		     conf->short_frame_max_tx_count) < 0) {
			WL_ERROR("%s: Error setting srl\n", __func__);
			err = -EIO;
			goto config_out;
		}
		if (wlc_set(wl->wlc, WLC_SET_LRL, conf->long_frame_max_tx_count)
		    < 0) {
			WL_ERROR("%s: Error setting lrl\n", __func__);
			err = -EIO;
			goto config_out;
		}
	}

 config_out:
	WL_UNLOCK(wl);
	return err;
}

static void
wl_ops_bss_info_changed(struct ieee80211_hw *hw,
			struct ieee80211_vif *vif,
			struct ieee80211_bss_conf *info, u32 changed)
{
	struct wl_info *wl = HW_TO_WL(hw);
	int val;


	if (changed & BSS_CHANGED_ASSOC) {
		WL_ERROR("Associated:\t%s\n", info->assoc ? "True" : "False");
		/* association status changed (associated/disassociated)
		 * also implies a change in the AID.
		 */
	}
	if (changed & BSS_CHANGED_ERP_CTS_PROT) {
		WL_NONE("Use_cts_prot:\t%s Implement me\n",
			info->use_cts_prot ? "True" : "False");
		/* CTS protection changed */
	}
	if (changed & BSS_CHANGED_ERP_PREAMBLE) {
		WL_NONE("Short preamble:\t%s Implement me\n",
			info->use_short_preamble ? "True" : "False");
		/* preamble changed */
	}
	if (changed & BSS_CHANGED_ERP_SLOT) {
		WL_NONE("Changing short slot:\t%s\n",
			info->use_short_slot ? "True" : "False");
		if (info->use_short_slot)
			val = 1;
		else
			val = 0;
		wlc_set(wl->wlc, WLC_SET_SHORTSLOT_OVERRIDE, val);
		/* slot timing changed */
	}

	if (changed & BSS_CHANGED_HT) {
		WL_NONE("%s: HT mode - Implement me\n", __func__);
		/* 802.11n parameters changed */
	}
	if (changed & BSS_CHANGED_BASIC_RATES) {
		WL_NONE("Need to change Basic Rates:\t0x%x! Implement me\n",
			(u32) info->basic_rates);
		/* Basic rateset changed */
	}
	if (changed & BSS_CHANGED_BEACON_INT) {
		WL_NONE("Beacon Interval:\t%d Implement me\n",
			info->beacon_int);
		/* Beacon interval changed */
	}
	if (changed & BSS_CHANGED_BSSID) {
		WL_NONE("new BSSID:\taid %d  bss:%pM\n",
			info->aid, info->bssid);
		/* BSSID changed, for whatever reason (IBSS and managed mode) */
		/* FIXME: need to store bssid in bsscfg */
		wlc_set_addrmatch(wl->wlc, RCM_BSSID_OFFSET,
				  (struct ether_addr *)info->bssid);
	}
	if (changed & BSS_CHANGED_BEACON) {
		WL_ERROR("BSS_CHANGED_BEACON\n");
		/* Beacon data changed, retrieve new beacon (beaconing modes) */
	}
	if (changed & BSS_CHANGED_BEACON_ENABLED) {
		WL_ERROR("Beacon enabled:\t%s\n",
			 info->enable_beacon ? "True" : "False");
		/* Beaconing should be enabled/disabled (beaconing modes) */
	}
	return;
}

static void
wl_ops_configure_filter(struct ieee80211_hw *hw,
			unsigned int changed_flags,
			unsigned int *total_flags, u64 multicast)
{
	struct wl_info *wl = hw->priv;

	changed_flags &= MAC_FILTERS;
	*total_flags &= MAC_FILTERS;
	if (changed_flags & FIF_PROMISC_IN_BSS)
		WL_ERROR("FIF_PROMISC_IN_BSS\n");
	if (changed_flags & FIF_ALLMULTI)
		WL_ERROR("FIF_ALLMULTI\n");
	if (changed_flags & FIF_FCSFAIL)
		WL_ERROR("FIF_FCSFAIL\n");
	if (changed_flags & FIF_PLCPFAIL)
		WL_ERROR("FIF_PLCPFAIL\n");
	if (changed_flags & FIF_CONTROL)
		WL_ERROR("FIF_CONTROL\n");
	if (changed_flags & FIF_OTHER_BSS)
		WL_ERROR("FIF_OTHER_BSS\n");
	if (changed_flags & FIF_BCN_PRBRESP_PROMISC) {
		WL_NONE("FIF_BCN_PRBRESP_PROMISC\n");
		WL_LOCK(wl);
		if (*total_flags & FIF_BCN_PRBRESP_PROMISC) {
			wl->pub->mac80211_state |= MAC80211_PROMISC_BCNS;
			wlc_mac_bcn_promisc_change(wl->wlc, 1);
		} else {
			wlc_mac_bcn_promisc_change(wl->wlc, 0);
			wl->pub->mac80211_state &= ~MAC80211_PROMISC_BCNS;
		}
		WL_UNLOCK(wl);
	}
	return;
}

static int
wl_ops_set_tim(struct ieee80211_hw *hw, struct ieee80211_sta *sta, bool set)
{
	WL_ERROR("%s: Enter\n", __func__);
	return 0;
}

static void wl_ops_sw_scan_start(struct ieee80211_hw *hw)
{
<<<<<<< HEAD
	WL_NONE("Scan Start\n");
=======
	struct wl_info *wl = hw->priv;
	WL_NONE("Scan Start\n");
	WL_LOCK(wl);
	wlc_scan_start(wl->wlc);
	WL_UNLOCK(wl);
>>>>>>> 47ae63e0
	return;
}

static void wl_ops_sw_scan_complete(struct ieee80211_hw *hw)
{
<<<<<<< HEAD
	WL_NONE("Scan Complete\n");
=======
	struct wl_info *wl = hw->priv;
	WL_NONE("Scan Complete\n");
	WL_LOCK(wl);
	wlc_scan_stop(wl->wlc);
	WL_UNLOCK(wl);
>>>>>>> 47ae63e0
	return;
}

static void wl_ops_set_tsf(struct ieee80211_hw *hw, u64 tsf)
{
	WL_ERROR("%s: Enter\n", __func__);
	return;
}

static int
wl_ops_get_stats(struct ieee80211_hw *hw,
		 struct ieee80211_low_level_stats *stats)
{
	WL_ERROR("%s: Enter\n", __func__);
	return 0;
}

static int wl_ops_set_rts_threshold(struct ieee80211_hw *hw, u32 value)
{
	WL_ERROR("%s: Enter\n", __func__);
	return 0;
}

static void
wl_ops_sta_notify(struct ieee80211_hw *hw, struct ieee80211_vif *vif,
		  enum sta_notify_cmd cmd, struct ieee80211_sta *sta)
{
	WL_NONE("%s: Enter\n", __func__);
	switch (cmd) {
	default:
		WL_ERROR("%s: Unknown cmd = %d\n", __func__, cmd);
		break;
	}
	return;
}

static int
wl_ops_conf_tx(struct ieee80211_hw *hw, u16 queue,
	       const struct ieee80211_tx_queue_params *params)
{
	struct wl_info *wl = hw->priv;

	WL_NONE("%s: Enter (WME config)\n", __func__);
	WL_NONE("queue %d, txop %d, cwmin %d, cwmax %d, aifs %d\n", queue,
		 params->txop, params->cw_min, params->cw_max, params->aifs);

	WL_LOCK(wl);
	wlc_wme_setparams(wl->wlc, queue, (void *)params, true);
	WL_UNLOCK(wl);

	return 0;
}

static u64 wl_ops_get_tsf(struct ieee80211_hw *hw)
{
	WL_ERROR("%s: Enter\n", __func__);
	return 0;
}

static int
wl_sta_add(struct ieee80211_hw *hw, struct ieee80211_vif *vif,
	   struct ieee80211_sta *sta)
{
	struct scb *scb;

	int i;
	struct wl_info *wl = hw->priv;

	/* Init the scb */
	scb = (struct scb *)sta->drv_priv;
	memset(scb, 0, sizeof(struct scb));
	for (i = 0; i < NUMPRIO; i++)
		scb->seqctl[i] = 0xFFFF;
	scb->seqctl_nonqos = 0xFFFF;
	scb->magic = SCB_MAGIC;

	wl->pub->global_scb = scb;
	wl->pub->global_ampdu = &(scb->scb_ampdu);
	wl->pub->global_ampdu->scb = scb;
	wl->pub->global_ampdu->max_pdu = 16;
	pktq_init(&scb->scb_ampdu.txq, AMPDU_MAX_SCB_TID,
		  AMPDU_MAX_SCB_TID * PKTQ_LEN_DEFAULT);

	sta->ht_cap.ht_supported = true;
	sta->ht_cap.ampdu_factor = AMPDU_RX_FACTOR_64K;
	sta->ht_cap.ampdu_density = AMPDU_DEF_MPDU_DENSITY;
	sta->ht_cap.cap = IEEE80211_HT_CAP_GRN_FLD |
	    IEEE80211_HT_CAP_SGI_20 |
	    IEEE80211_HT_CAP_SGI_40 | IEEE80211_HT_CAP_40MHZ_INTOLERANT;

	/* minstrel_ht initiates addBA on our behalf by calling ieee80211_start_tx_ba_session() */
	return 0;
}

static int
wl_sta_remove(struct ieee80211_hw *hw, struct ieee80211_vif *vif,
	      struct ieee80211_sta *sta)
{
	WL_NONE("%s: Enter\n", __func__);
	return 0;
}

static int
wl_ampdu_action(struct ieee80211_hw *hw,
		struct ieee80211_vif *vif,
		enum ieee80211_ampdu_mlme_action action,
		struct ieee80211_sta *sta, u16 tid, u16 *ssn)
{
#if defined(BCMDBG)
	struct scb *scb = (struct scb *)sta->drv_priv;
#endif
	struct wl_info *wl = hw->priv;

	ASSERT(scb->magic == SCB_MAGIC);
	switch (action) {
	case IEEE80211_AMPDU_RX_START:
		WL_NONE("%s: action = IEEE80211_AMPDU_RX_START\n", __func__);
		break;
	case IEEE80211_AMPDU_RX_STOP:
		WL_NONE("%s: action = IEEE80211_AMPDU_RX_STOP\n", __func__);
		break;
	case IEEE80211_AMPDU_TX_START:
		if (!wlc_aggregatable(wl->wlc, tid)) {
			/* WL_ERROR("START: tid %d is not agg' able, return FAILURE to stack\n", tid); */
			return -1;
		}
		/* XXX: Use the starting sequence number provided ... */
		*ssn = 0;
		ieee80211_start_tx_ba_cb_irqsafe(vif, sta->addr, tid);
		break;

	case IEEE80211_AMPDU_TX_STOP:
		ieee80211_stop_tx_ba_cb_irqsafe(vif, sta->addr, tid);
		break;
	case IEEE80211_AMPDU_TX_OPERATIONAL:
		/* Not sure what to do here */
		/* Power save wakeup */
		WL_NONE("%s: action = IEEE80211_AMPDU_TX_OPERATIONAL\n",
			__func__);
		break;
	default:
		WL_ERROR("%s: Invalid command, ignoring\n", __func__);
	}

	return 0;
}

static const struct ieee80211_ops wl_ops = {
	.tx = wl_ops_tx,
	.start = wl_ops_start,
	.stop = wl_ops_stop,
	.add_interface = wl_ops_add_interface,
	.remove_interface = wl_ops_remove_interface,
	.config = wl_ops_config,
	.bss_info_changed = wl_ops_bss_info_changed,
	.configure_filter = wl_ops_configure_filter,
	.set_tim = wl_ops_set_tim,
	.sw_scan_start = wl_ops_sw_scan_start,
	.sw_scan_complete = wl_ops_sw_scan_complete,
	.set_tsf = wl_ops_set_tsf,
	.get_stats = wl_ops_get_stats,
	.set_rts_threshold = wl_ops_set_rts_threshold,
	.sta_notify = wl_ops_sta_notify,
	.conf_tx = wl_ops_conf_tx,
	.get_tsf = wl_ops_get_tsf,
	.sta_add = wl_sta_add,
	.sta_remove = wl_sta_remove,
	.ampdu_action = wl_ampdu_action,
};

static int wl_set_hint(struct wl_info *wl, char *abbrev)
{
	WL_ERROR("%s: Sending country code %c%c to MAC80211\n",
		 __func__, abbrev[0], abbrev[1]);
	return regulatory_hint(wl->pub->ieee_hw->wiphy, abbrev);
}

/**
 * attach to the WL device.
 *
 * Attach to the WL device identified by vendor and device parameters.
 * regs is a host accessible memory address pointing to WL device registers.
 *
 * wl_attach is not defined as static because in the case where no bus
 * is defined, wl_attach will never be called, and thus, gcc will issue
 * a warning that this function is defined but not used if we declare
 * it as static.
 */
static struct wl_info *wl_attach(u16 vendor, u16 device, unsigned long regs,
			    uint bustype, void *btparam, uint irq)
{
	struct wl_info *wl;
	struct osl_info *osh;
	int unit, err;

	unsigned long base_addr;
	struct ieee80211_hw *hw;
	u8 perm[ETH_ALEN];

	unit = wl_found;
	err = 0;

	if (unit < 0) {
		WL_ERROR("wl%d: unit number overflow, exiting\n", unit);
		return NULL;
	}

	osh = osl_attach(btparam, bustype);
	ASSERT(osh);

	/* allocate private info */
	hw = pci_get_drvdata(btparam);	/* btparam == pdev */
	wl = hw->priv;
	ASSERT(wl);

	wl->osh = osh;
	atomic_set(&wl->callbacks, 0);

	/* setup the bottom half handler */
	tasklet_init(&wl->tasklet, wl_dpc, (unsigned long) wl);



	base_addr = regs;

	if (bustype == PCI_BUS) {
		wl->piomode = false;
	} else if (bustype == RPC_BUS) {
		/* Do nothing */
	} else {
		bustype = PCI_BUS;
		WL_TRACE("force to PCI\n");
	}
	wl->bcm_bustype = bustype;

	wl->regsva = ioremap_nocache(base_addr, PCI_BAR0_WINSZ);
	if (wl->regsva == NULL) {
		WL_ERROR("wl%d: ioremap() failed\n", unit);
		goto fail;
	}
	spin_lock_init(&wl->lock);
	spin_lock_init(&wl->isr_lock);

	/* prepare ucode */
	if (wl_request_fw(wl, (struct pci_dev *)btparam)) {
		printf("%s: Failed to find firmware usually in %s\n",
			KBUILD_MODNAME, "/lib/firmware/brcm");
		wl_release_fw(wl);
		wl_remove((struct pci_dev *)btparam);
		goto fail1;
	}

	/* common load-time initialization */
	wl->wlc = wlc_attach((void *)wl, vendor, device, unit, wl->piomode, osh,
			     wl->regsva, wl->bcm_bustype, btparam, &err);
	wl_release_fw(wl);
	if (!wl->wlc) {
		printf("%s: wlc_attach() failed with code %d\n",
			KBUILD_MODNAME, err);
		goto fail;
	}
	wl->pub = wlc_pub(wl->wlc);

	wl->pub->ieee_hw = hw;
	ASSERT(wl->pub->ieee_hw);
	ASSERT(wl->pub->ieee_hw->priv == wl);


	if (wlc_iovar_setint(wl->wlc, "mpc", 0)) {
		WL_ERROR("wl%d: Error setting MPC variable to 0\n", unit);
	}

	/* register our interrupt handler */
	if (request_irq(irq, wl_isr, IRQF_SHARED, KBUILD_MODNAME, wl)) {
		WL_ERROR("wl%d: request_irq() failed\n", unit);
		goto fail;
	}
	wl->irq = irq;

	/* register module */
	wlc_module_register(wl->pub, NULL, "linux", wl, NULL, wl_linux_watchdog,
			    NULL);

	if (ieee_hw_init(hw)) {
		WL_ERROR("wl%d: %s: ieee_hw_init failed!\n", unit, __func__);
		goto fail;
	}

	bcopy(&wl->pub->cur_etheraddr, perm, ETH_ALEN);
	ASSERT(is_valid_ether_addr(perm));
	SET_IEEE80211_PERM_ADDR(hw, perm);

	err = ieee80211_register_hw(hw);
	if (err) {
		WL_ERROR("%s: ieee80211_register_hw failed, status %d\n",
			 __func__, err);
	}

	if (wl->pub->srom_ccode[0])
		err = wl_set_hint(wl, wl->pub->srom_ccode);
	else
		err = wl_set_hint(wl, "US");
	if (err) {
		WL_ERROR("%s: regulatory_hint failed, status %d\n",
			 __func__, err);
	}
	WL_ERROR("wl%d: Broadcom BCM43xx 802.11 MAC80211 Driver (" PHY_VERSION_STR ")",
		 unit);

#ifdef BCMDBG
	printf(" (Compiled at " __TIME__ " on " __DATE__ ")");
#endif				/* BCMDBG */
	printf("\n");

	wl_found++;
	return wl;

fail:
	wl_free(wl);
fail1:
	return NULL;
}



#define CHAN2GHZ(channel, freqency, chflags)  { \
	.band = IEEE80211_BAND_2GHZ, \
	.center_freq = (freqency), \
	.hw_value = (channel), \
	.flags = chflags, \
	.max_antenna_gain = 0, \
	.max_power = 19, \
}

static struct ieee80211_channel wl_2ghz_chantable[] = {
	CHAN2GHZ(1, 2412, IEEE80211_CHAN_NO_HT40MINUS),
	CHAN2GHZ(2, 2417, IEEE80211_CHAN_NO_HT40MINUS),
	CHAN2GHZ(3, 2422, IEEE80211_CHAN_NO_HT40MINUS),
	CHAN2GHZ(4, 2427, IEEE80211_CHAN_NO_HT40MINUS),
	CHAN2GHZ(5, 2432, 0),
	CHAN2GHZ(6, 2437, 0),
	CHAN2GHZ(7, 2442, 0),
	CHAN2GHZ(8, 2447, IEEE80211_CHAN_NO_HT40PLUS),
	CHAN2GHZ(9, 2452, IEEE80211_CHAN_NO_HT40PLUS),
	CHAN2GHZ(10, 2457, IEEE80211_CHAN_NO_HT40PLUS),
	CHAN2GHZ(11, 2462, IEEE80211_CHAN_NO_HT40PLUS),
	CHAN2GHZ(12, 2467,
		 IEEE80211_CHAN_PASSIVE_SCAN | IEEE80211_CHAN_NO_IBSS |
		 IEEE80211_CHAN_NO_HT40PLUS),
	CHAN2GHZ(13, 2472,
		 IEEE80211_CHAN_PASSIVE_SCAN | IEEE80211_CHAN_NO_IBSS |
		 IEEE80211_CHAN_NO_HT40PLUS),
	CHAN2GHZ(14, 2484,
		 IEEE80211_CHAN_PASSIVE_SCAN | IEEE80211_CHAN_NO_IBSS |
		 IEEE80211_CHAN_NO_HT40PLUS | IEEE80211_CHAN_NO_HT40MINUS)
};

#define CHAN5GHZ(channel, chflags)  { \
	.band = IEEE80211_BAND_5GHZ, \
	.center_freq = 5000 + 5*(channel), \
	.hw_value = (channel), \
	.flags = chflags, \
	.max_antenna_gain = 0, \
	.max_power = 21, \
}

static struct ieee80211_channel wl_5ghz_nphy_chantable[] = {
	/* UNII-1 */
	CHAN5GHZ(36, IEEE80211_CHAN_NO_HT40MINUS),
	CHAN5GHZ(40, IEEE80211_CHAN_NO_HT40PLUS),
	CHAN5GHZ(44, IEEE80211_CHAN_NO_HT40MINUS),
	CHAN5GHZ(48, IEEE80211_CHAN_NO_HT40PLUS),
	/* UNII-2 */
	CHAN5GHZ(52,
		 IEEE80211_CHAN_RADAR | IEEE80211_CHAN_NO_IBSS |
		 IEEE80211_CHAN_PASSIVE_SCAN | IEEE80211_CHAN_NO_HT40MINUS),
	CHAN5GHZ(56,
		 IEEE80211_CHAN_RADAR | IEEE80211_CHAN_NO_IBSS |
		 IEEE80211_CHAN_PASSIVE_SCAN | IEEE80211_CHAN_NO_HT40PLUS),
	CHAN5GHZ(60,
		 IEEE80211_CHAN_RADAR | IEEE80211_CHAN_NO_IBSS |
		 IEEE80211_CHAN_PASSIVE_SCAN | IEEE80211_CHAN_NO_HT40MINUS),
	CHAN5GHZ(64,
		 IEEE80211_CHAN_RADAR | IEEE80211_CHAN_NO_IBSS |
		 IEEE80211_CHAN_PASSIVE_SCAN | IEEE80211_CHAN_NO_HT40PLUS),
	/* MID */
	CHAN5GHZ(100,
		 IEEE80211_CHAN_RADAR | IEEE80211_CHAN_NO_IBSS |
		 IEEE80211_CHAN_PASSIVE_SCAN | IEEE80211_CHAN_NO_HT40MINUS),
	CHAN5GHZ(104,
		 IEEE80211_CHAN_RADAR | IEEE80211_CHAN_NO_IBSS |
		 IEEE80211_CHAN_PASSIVE_SCAN | IEEE80211_CHAN_NO_HT40PLUS),
	CHAN5GHZ(108,
		 IEEE80211_CHAN_RADAR | IEEE80211_CHAN_NO_IBSS |
		 IEEE80211_CHAN_PASSIVE_SCAN | IEEE80211_CHAN_NO_HT40MINUS),
	CHAN5GHZ(112,
		 IEEE80211_CHAN_RADAR | IEEE80211_CHAN_NO_IBSS |
		 IEEE80211_CHAN_PASSIVE_SCAN | IEEE80211_CHAN_NO_HT40PLUS),
	CHAN5GHZ(116,
		 IEEE80211_CHAN_RADAR | IEEE80211_CHAN_NO_IBSS |
		 IEEE80211_CHAN_PASSIVE_SCAN | IEEE80211_CHAN_NO_HT40MINUS),
	CHAN5GHZ(120,
		 IEEE80211_CHAN_RADAR | IEEE80211_CHAN_NO_IBSS |
		 IEEE80211_CHAN_PASSIVE_SCAN | IEEE80211_CHAN_NO_HT40PLUS),
	CHAN5GHZ(124,
		 IEEE80211_CHAN_RADAR | IEEE80211_CHAN_NO_IBSS |
		 IEEE80211_CHAN_PASSIVE_SCAN | IEEE80211_CHAN_NO_HT40MINUS),
	CHAN5GHZ(128,
		 IEEE80211_CHAN_RADAR | IEEE80211_CHAN_NO_IBSS |
		 IEEE80211_CHAN_PASSIVE_SCAN | IEEE80211_CHAN_NO_HT40PLUS),
	CHAN5GHZ(132,
		 IEEE80211_CHAN_RADAR | IEEE80211_CHAN_NO_IBSS |
		 IEEE80211_CHAN_PASSIVE_SCAN | IEEE80211_CHAN_NO_HT40MINUS),
	CHAN5GHZ(136,
		 IEEE80211_CHAN_RADAR | IEEE80211_CHAN_NO_IBSS |
		 IEEE80211_CHAN_PASSIVE_SCAN | IEEE80211_CHAN_NO_HT40PLUS),
	CHAN5GHZ(140,
		 IEEE80211_CHAN_RADAR | IEEE80211_CHAN_NO_IBSS |
		 IEEE80211_CHAN_PASSIVE_SCAN | IEEE80211_CHAN_NO_HT40PLUS |
		 IEEE80211_CHAN_NO_HT40MINUS),
	/* UNII-3 */
	CHAN5GHZ(149, IEEE80211_CHAN_NO_HT40MINUS),
	CHAN5GHZ(153, IEEE80211_CHAN_NO_HT40PLUS),
	CHAN5GHZ(157, IEEE80211_CHAN_NO_HT40MINUS),
	CHAN5GHZ(161, IEEE80211_CHAN_NO_HT40PLUS),
	CHAN5GHZ(165, IEEE80211_CHAN_NO_HT40PLUS | IEEE80211_CHAN_NO_HT40MINUS)
};

#define RATE(rate100m, _flags) { \
	.bitrate = (rate100m), \
	.flags = (_flags), \
	.hw_value = (rate100m / 5), \
}

static struct ieee80211_rate wl_legacy_ratetable[] = {
	RATE(10, 0),
	RATE(20, IEEE80211_RATE_SHORT_PREAMBLE),
	RATE(55, IEEE80211_RATE_SHORT_PREAMBLE),
	RATE(110, IEEE80211_RATE_SHORT_PREAMBLE),
	RATE(60, 0),
	RATE(90, 0),
	RATE(120, 0),
	RATE(180, 0),
	RATE(240, 0),
	RATE(360, 0),
	RATE(480, 0),
	RATE(540, 0),
};

static struct ieee80211_supported_band wl_band_2GHz_nphy = {
	.band = IEEE80211_BAND_2GHZ,
	.channels = wl_2ghz_chantable,
	.n_channels = ARRAY_SIZE(wl_2ghz_chantable),
	.bitrates = wl_legacy_ratetable,
	.n_bitrates = ARRAY_SIZE(wl_legacy_ratetable),
	.ht_cap = {
		   /* from include/linux/ieee80211.h */
		   .cap = IEEE80211_HT_CAP_GRN_FLD |
		   IEEE80211_HT_CAP_SGI_20 |
		   IEEE80211_HT_CAP_SGI_40 | IEEE80211_HT_CAP_40MHZ_INTOLERANT,
		   .ht_supported = true,
		   .ampdu_factor = AMPDU_RX_FACTOR_64K,
		   .ampdu_density = AMPDU_DEF_MPDU_DENSITY,
		   .mcs = {
			   /* placeholders for now */
			   .rx_mask = {0xff, 0xff, 0, 0, 0, 0, 0, 0, 0, 0},
			   .rx_highest = 500,
			   .tx_params = IEEE80211_HT_MCS_TX_DEFINED}
		   }
};

static struct ieee80211_supported_band wl_band_5GHz_nphy = {
	.band = IEEE80211_BAND_5GHZ,
	.channels = wl_5ghz_nphy_chantable,
	.n_channels = ARRAY_SIZE(wl_5ghz_nphy_chantable),
	.bitrates = wl_legacy_ratetable + 4,
	.n_bitrates = ARRAY_SIZE(wl_legacy_ratetable) - 4,
	.ht_cap = {
		   /* use IEEE80211_HT_CAP_* from include/linux/ieee80211.h */
		   .cap = IEEE80211_HT_CAP_GRN_FLD | IEEE80211_HT_CAP_SGI_20 | IEEE80211_HT_CAP_SGI_40 | IEEE80211_HT_CAP_40MHZ_INTOLERANT,	/* No 40 mhz yet */
		   .ht_supported = true,
		   .ampdu_factor = AMPDU_RX_FACTOR_64K,
		   .ampdu_density = AMPDU_DEF_MPDU_DENSITY,
		   .mcs = {
			   /* placeholders for now */
			   .rx_mask = {0xff, 0xff, 0, 0, 0, 0, 0, 0, 0, 0},
			   .rx_highest = 500,
			   .tx_params = IEEE80211_HT_MCS_TX_DEFINED}
		   }
};

static int ieee_hw_rate_init(struct ieee80211_hw *hw)
{
	struct wl_info *wl = HW_TO_WL(hw);
	int has_5g;
	char phy_list[4];

	has_5g = 0;

	hw->wiphy->bands[IEEE80211_BAND_2GHZ] = NULL;
	hw->wiphy->bands[IEEE80211_BAND_5GHZ] = NULL;

	if (wlc_get(wl->wlc, WLC_GET_PHYLIST, (int *)&phy_list) < 0) {
		WL_ERROR("Phy list failed\n");
	}
	WL_NONE("%s: phylist = %c\n", __func__, phy_list[0]);

	if (phy_list[0] == 'n' || phy_list[0] == 'c') {
		if (phy_list[0] == 'c') {
			/* Single stream */
			wl_band_2GHz_nphy.ht_cap.mcs.rx_mask[1] = 0;
			wl_band_2GHz_nphy.ht_cap.mcs.rx_highest = 72;
		}
		hw->wiphy->bands[IEEE80211_BAND_2GHZ] = &wl_band_2GHz_nphy;
	} else {
		BUG();
		return -1;
	}

	/* Assume all bands use the same phy.  True for 11n devices. */
	if (NBANDS_PUB(wl->pub) > 1) {
		has_5g++;
		if (phy_list[0] == 'n' || phy_list[0] == 'c') {
			hw->wiphy->bands[IEEE80211_BAND_5GHZ] =
			    &wl_band_5GHz_nphy;
		} else {
			return -1;
		}
	}

	WL_NONE("%s: 2ghz = %d, 5ghz = %d\n", __func__, 1, has_5g);

	return 0;
}

static int ieee_hw_init(struct ieee80211_hw *hw)
{
	hw->flags = IEEE80211_HW_SIGNAL_DBM
	    /* | IEEE80211_HW_CONNECTION_MONITOR  What is this? */
	    | IEEE80211_HW_REPORTS_TX_ACK_STATUS
	    | IEEE80211_HW_AMPDU_AGGREGATION;

	hw->extra_tx_headroom = wlc_get_header_len();
	/* FIXME: should get this from wlc->machwcap */
	hw->queues = 4;
	/* FIXME: this doesn't seem to be used properly in minstrel_ht.
	 * mac80211/status.c:ieee80211_tx_status() checks this value,
	 * but mac80211/rc80211_minstrel_ht.c:minstrel_ht_get_rate()
	 * appears to always set 3 rates
	 */
	hw->max_rates = 2;	/* Primary rate and 1 fallback rate */

	hw->channel_change_time = 7 * 1000;	/* channel change time is dependant on chip and band  */
	hw->wiphy->interface_modes = BIT(NL80211_IFTYPE_STATION);

	hw->rate_control_algorithm = "minstrel_ht";

	hw->sta_data_size = sizeof(struct scb);
	return ieee_hw_rate_init(hw);
}

/**
 * determines if a device is a WL device, and if so, attaches it.
 *
 * This function determines if a device pointed to by pdev is a WL device,
 * and if so, performs a wl_attach() on it.
 *
 */
int __devinit
wl_pci_probe(struct pci_dev *pdev, const struct pci_device_id *ent)
{
	int rc;
	struct wl_info *wl;
	struct ieee80211_hw *hw;
	u32 val;

	ASSERT(pdev);

	WL_TRACE("%s: bus %d slot %d func %d irq %d\n",
		 __func__, pdev->bus->number, PCI_SLOT(pdev->devfn),
		 PCI_FUNC(pdev->devfn), pdev->irq);

	if ((pdev->vendor != PCI_VENDOR_ID_BROADCOM) ||
	    (((pdev->device & 0xff00) != 0x4300) &&
	     ((pdev->device & 0xff00) != 0x4700) &&
	     ((pdev->device < 43000) || (pdev->device > 43999))))
		return -ENODEV;

	rc = pci_enable_device(pdev);
	if (rc) {
		WL_ERROR("%s: Cannot enable device %d-%d_%d\n",
			 __func__, pdev->bus->number, PCI_SLOT(pdev->devfn),
			 PCI_FUNC(pdev->devfn));
		return -ENODEV;
	}
	pci_set_master(pdev);

	pci_read_config_dword(pdev, 0x40, &val);
	if ((val & 0x0000ff00) != 0)
		pci_write_config_dword(pdev, 0x40, val & 0xffff00ff);

	hw = ieee80211_alloc_hw(sizeof(struct wl_info), &wl_ops);
	if (!hw) {
		WL_ERROR("%s: ieee80211_alloc_hw failed\n", __func__);
		rc = -ENOMEM;
		goto err_1;
	}

	SET_IEEE80211_DEV(hw, &pdev->dev);

	pci_set_drvdata(pdev, hw);

	memset(hw->priv, 0, sizeof(*wl));

	wl = wl_attach(pdev->vendor, pdev->device, pci_resource_start(pdev, 0),
		       PCI_BUS, pdev, pdev->irq);

	if (!wl) {
		WL_ERROR("%s: %s: wl_attach failed!\n",
			 KBUILD_MODNAME, __func__);
		return -ENODEV;
	}
	return 0;
 err_1:
	WL_ERROR("%s: err_1: Major hoarkage\n", __func__);
	return 0;
}

static int wl_suspend(struct pci_dev *pdev, pm_message_t state)
{
	struct wl_info *wl;
	struct ieee80211_hw *hw;

	WL_TRACE("wl: wl_suspend\n");

	hw = pci_get_drvdata(pdev);
	wl = HW_TO_WL(hw);
	if (!wl) {
		WL_ERROR("wl: wl_suspend: pci_get_drvdata failed\n");
		return -ENODEV;
	}

	/* only need to flag hw is down for proper resume */
	WL_LOCK(wl);
	wl->pub->hw_up = false;
	WL_UNLOCK(wl);

	pci_save_state(pdev);
	pci_disable_device(pdev);
	return pci_set_power_state(pdev, PCI_D3hot);
}

static int wl_resume(struct pci_dev *pdev)
{
	struct wl_info *wl;
	struct ieee80211_hw *hw;
	int err = 0;
	u32 val;

	WL_TRACE("wl: wl_resume\n");
	hw = pci_get_drvdata(pdev);
	wl = HW_TO_WL(hw);
	if (!wl) {
		WL_ERROR("wl: wl_resume: pci_get_drvdata failed\n");
		return -ENODEV;
	}

	err = pci_set_power_state(pdev, PCI_D0);
	if (err)
		return err;

	pci_restore_state(pdev);

	err = pci_enable_device(pdev);
	if (err)
		return err;

	pci_set_master(pdev);

	pci_read_config_dword(pdev, 0x40, &val);
	if ((val & 0x0000ff00) != 0)
		pci_write_config_dword(pdev, 0x40, val & 0xffff00ff);

	/*
	*  done. driver will be put in up state
	*  in wl_ops_add_interface() call.
	*/
	return err;
}

static void wl_remove(struct pci_dev *pdev)
{
	struct wl_info *wl;
	struct ieee80211_hw *hw;

	hw = pci_get_drvdata(pdev);
	wl = HW_TO_WL(hw);
	if (!wl) {
		WL_ERROR("wl: wl_remove: pci_get_drvdata failed\n");
		return;
	}
	if (!wlc_chipmatch(pdev->vendor, pdev->device)) {
		WL_ERROR("wl: wl_remove: wlc_chipmatch failed\n");
		return;
	}
	if (wl->wlc) {
		ieee80211_unregister_hw(hw);
		WL_LOCK(wl);
		wl_down(wl);
		WL_UNLOCK(wl);
		WL_NONE("%s: Down\n", __func__);
	}
	pci_disable_device(pdev);

	wl_free(wl);

	pci_set_drvdata(pdev, NULL);
	ieee80211_free_hw(hw);
}

static struct pci_driver wl_pci_driver = {
	.name = "brcm80211",
	.probe = wl_pci_probe,
	.suspend = wl_suspend,
	.resume = wl_resume,
	.remove = __devexit_p(wl_remove),
	.id_table = wl_id_table,
};

/**
 * This is the main entry point for the WL driver.
 *
 * This function determines if a device pointed to by pdev is a WL device,
 * and if so, performs a wl_attach() on it.
 *
 */
static int __init wl_module_init(void)
{
	int error = -ENODEV;

#ifdef BCMDBG
	if (msglevel != 0xdeadbeef)
		wl_msg_level = msglevel;
	else {
		char *var = getvar(NULL, "wl_msglevel");
		if (var)
			wl_msg_level = simple_strtoul(var, NULL, 0);
	}
	{
		extern u32 phyhal_msg_level;

		if (phymsglevel != 0xdeadbeef)
			phyhal_msg_level = phymsglevel;
		else {
			char *var = getvar(NULL, "phy_msglevel");
			if (var)
				phyhal_msg_level = simple_strtoul(var, NULL, 0);
		}
	}
#endif				/* BCMDBG */

	error = pci_register_driver(&wl_pci_driver);
	if (!error)
		return 0;



	return error;
}

/**
 * This function unloads the WL driver from the system.
 *
 * This function unconditionally unloads the WL driver module from the
 * system.
 *
 */
static void __exit wl_module_exit(void)
{
	pci_unregister_driver(&wl_pci_driver);

}

module_init(wl_module_init);
module_exit(wl_module_exit);

/**
 * This function frees the WL per-device resources.
 *
 * This function frees resources owned by the WL device pointed to
 * by the wl parameter.
 *
 */
void wl_free(struct wl_info *wl)
{
	wl_timer_t *t, *next;
	struct osl_info *osh;

	ASSERT(wl);
	/* free ucode data */
	if (wl->fw.fw_cnt)
		wl_ucode_data_free();
	if (wl->irq)
		free_irq(wl->irq, wl);

	/* kill dpc */
	tasklet_kill(&wl->tasklet);

	if (wl->pub) {
		wlc_module_unregister(wl->pub, "linux", wl);
	}

	/* free common resources */
	if (wl->wlc) {
		wlc_detach(wl->wlc);
		wl->wlc = NULL;
		wl->pub = NULL;
	}

	/* virtual interface deletion is deferred so we cannot spinwait */

	/* wait for all pending callbacks to complete */
	while (atomic_read(&wl->callbacks) > 0)
		schedule();

	/* free timers */
	for (t = wl->timers; t; t = next) {
		next = t->next;
#ifdef BCMDBG
		if (t->name)
			kfree(t->name);
#endif
		kfree(t);
	}

	osh = wl->osh;

	/*
	 * unregister_netdev() calls get_stats() which may read chip registers
	 * so we cannot unmap the chip registers until after calling unregister_netdev() .
	 */
	if (wl->regsva && wl->bcm_bustype != SDIO_BUS &&
	    wl->bcm_bustype != JTAG_BUS) {
		iounmap((void *)wl->regsva);
	}
	wl->regsva = NULL;


	osl_detach(osh);
}

/* transmit a packet */
static int BCMFASTPATH wl_start(struct sk_buff *skb, struct wl_info *wl)
{
	if (!wl)
		return -ENETDOWN;

	return wl_start_int(wl, WL_TO_HW(wl), skb);
}

static int BCMFASTPATH
wl_start_int(struct wl_info *wl, struct ieee80211_hw *hw, struct sk_buff *skb)
{
	wlc_sendpkt_mac80211(wl->wlc, skb, hw);
	return NETDEV_TX_OK;
}

void wl_txflowcontrol(struct wl_info *wl, struct wl_if *wlif, bool state,
		      int prio)
{
	WL_ERROR("Shouldn't be here %s\n", __func__);
}

void wl_init(struct wl_info *wl)
{
	WL_TRACE("wl%d: wl_init\n", wl->pub->unit);

	wl_reset(wl);

	wlc_init(wl->wlc);
}

uint wl_reset(struct wl_info *wl)
{
	WL_TRACE("wl%d: wl_reset\n", wl->pub->unit);

	wlc_reset(wl->wlc);

	/* dpc will not be rescheduled */
	wl->resched = 0;

	return 0;
}

/*
 * These are interrupt on/off entry points. Disable interrupts
 * during interrupt state transition.
 */
void BCMFASTPATH wl_intrson(struct wl_info *wl)
{
	unsigned long flags;

	INT_LOCK(wl, flags);
	wlc_intrson(wl->wlc);
	INT_UNLOCK(wl, flags);
}

bool wl_alloc_dma_resources(struct wl_info *wl, uint addrwidth)
{
	return true;
}

u32 BCMFASTPATH wl_intrsoff(struct wl_info *wl)
{
	unsigned long flags;
	u32 status;

	INT_LOCK(wl, flags);
	status = wlc_intrsoff(wl->wlc);
	INT_UNLOCK(wl, flags);
	return status;
}

void wl_intrsrestore(struct wl_info *wl, u32 macintmask)
{
	unsigned long flags;

	INT_LOCK(wl, flags);
	wlc_intrsrestore(wl->wlc, macintmask);
	INT_UNLOCK(wl, flags);
}

int wl_up(struct wl_info *wl)
{
	int error = 0;

	if (wl->pub->up)
		return 0;

	error = wlc_up(wl->wlc);

	return error;
}

void wl_down(struct wl_info *wl)
{
	uint callbacks, ret_val = 0;

	/* call common down function */
	ret_val = wlc_down(wl->wlc);
	callbacks = atomic_read(&wl->callbacks) - ret_val;

	/* wait for down callbacks to complete */
	WL_UNLOCK(wl);

	/* For HIGH_only driver, it's important to actually schedule other work,
	 * not just spin wait since everything runs at schedule level
	 */
	SPINWAIT((atomic_read(&wl->callbacks) > callbacks), 100 * 1000);

	WL_LOCK(wl);
}

irqreturn_t BCMFASTPATH wl_isr(int irq, void *dev_id)
{
	struct wl_info *wl;
	bool ours, wantdpc;
	unsigned long flags;

	wl = (struct wl_info *) dev_id;

	WL_ISRLOCK(wl, flags);

	/* call common first level interrupt handler */
	ours = wlc_isr(wl->wlc, &wantdpc);
	if (ours) {
		/* if more to do... */
		if (wantdpc) {

			/* ...and call the second level interrupt handler */
			/* schedule dpc */
			ASSERT(wl->resched == false);
			tasklet_schedule(&wl->tasklet);
		}
	}

	WL_ISRUNLOCK(wl, flags);

	return IRQ_RETVAL(ours);
}

static void BCMFASTPATH wl_dpc(unsigned long data)
{
	struct wl_info *wl;

	wl = (struct wl_info *) data;

	WL_LOCK(wl);

	/* call the common second level interrupt handler */
	if (wl->pub->up) {
		if (wl->resched) {
			unsigned long flags;

			INT_LOCK(wl, flags);
			wlc_intrsupd(wl->wlc);
			INT_UNLOCK(wl, flags);
		}

		wl->resched = wlc_dpc(wl->wlc, true);
	}

	/* wlc_dpc() may bring the driver down */
	if (!wl->pub->up)
		goto done;

	/* re-schedule dpc */
	if (wl->resched)
		tasklet_schedule(&wl->tasklet);
	else {
		/* re-enable interrupts */
		wl_intrson(wl);
	}

 done:
	WL_UNLOCK(wl);
}

static void wl_link_up(struct wl_info *wl, char *ifname)
{
	WL_ERROR("wl%d: link up (%s)\n", wl->pub->unit, ifname);
}

static void wl_link_down(struct wl_info *wl, char *ifname)
{
	WL_ERROR("wl%d: link down (%s)\n", wl->pub->unit, ifname);
}

void wl_event(struct wl_info *wl, char *ifname, wlc_event_t *e)
{

	switch (e->event.event_type) {
	case WLC_E_LINK:
	case WLC_E_NDIS_LINK:
		if (e->event.flags & WLC_EVENT_MSG_LINK)
			wl_link_up(wl, ifname);
		else
			wl_link_down(wl, ifname);
		break;
	case WLC_E_RADIO:
		break;
	}
}

static void wl_timer(unsigned long data)
{
	_wl_timer((wl_timer_t *) data);
}

static void _wl_timer(wl_timer_t *t)
{
	WL_LOCK(t->wl);

	if (t->set) {
		if (t->periodic) {
			t->timer.expires = jiffies + t->ms * HZ / 1000;
			atomic_inc(&t->wl->callbacks);
			add_timer(&t->timer);
			t->set = true;
		} else
			t->set = false;

		t->fn(t->arg);
	}

	atomic_dec(&t->wl->callbacks);

	WL_UNLOCK(t->wl);
}

wl_timer_t *wl_init_timer(struct wl_info *wl, void (*fn) (void *arg), void *arg,
			  const char *name)
{
	wl_timer_t *t;

	t = kmalloc(sizeof(wl_timer_t), GFP_ATOMIC);
	if (!t) {
		WL_ERROR("wl%d: wl_init_timer: out of memory\n", wl->pub->unit);
		return 0;
	}

	memset(t, 0, sizeof(wl_timer_t));

	init_timer(&t->timer);
	t->timer.data = (unsigned long) t;
	t->timer.function = wl_timer;
	t->wl = wl;
	t->fn = fn;
	t->arg = arg;
	t->next = wl->timers;
	wl->timers = t;

#ifdef BCMDBG
	t->name = kmalloc(strlen(name) + 1, GFP_ATOMIC);
	if (t->name)
		strcpy(t->name, name);
#endif

	return t;
}

/* BMAC_NOTE: Add timer adds only the kernel timer since it's going to be more accurate
 * as well as it's easier to make it periodic
 */
void wl_add_timer(struct wl_info *wl, wl_timer_t *t, uint ms, int periodic)
{
#ifdef BCMDBG
	if (t->set) {
		WL_ERROR("%s: Already set. Name: %s, per %d\n",
			 __func__, t->name, periodic);
	}
#endif
	ASSERT(!t->set);

	t->ms = ms;
	t->periodic = (bool) periodic;
	t->set = true;
	t->timer.expires = jiffies + ms * HZ / 1000;

	atomic_inc(&wl->callbacks);
	add_timer(&t->timer);
}

/* return true if timer successfully deleted, false if still pending */
bool wl_del_timer(struct wl_info *wl, wl_timer_t *t)
{
	if (t->set) {
		t->set = false;
		if (!del_timer(&t->timer)) {
			return false;
		}
		atomic_dec(&wl->callbacks);
	}

	return true;
}

void wl_free_timer(struct wl_info *wl, wl_timer_t *t)
{
	wl_timer_t *tmp;

	/* delete the timer in case it is active */
	wl_del_timer(wl, t);

	if (wl->timers == t) {
		wl->timers = wl->timers->next;
#ifdef BCMDBG
		if (t->name)
			kfree(t->name);
#endif
		kfree(t);
		return;

	}

	tmp = wl->timers;
	while (tmp) {
		if (tmp->next == t) {
			tmp->next = t->next;
#ifdef BCMDBG
			if (t->name)
				kfree(t->name);
#endif
			kfree(t);
			return;
		}
		tmp = tmp->next;
	}

}

static int wl_linux_watchdog(void *ctx)
{
	struct wl_info *wl = (struct wl_info *) ctx;
	struct net_device_stats *stats = NULL;
	uint id;
	/* refresh stats */
	if (wl->pub->up) {
		ASSERT(wl->stats_id < 2);

		id = 1 - wl->stats_id;

		stats = &wl->stats_watchdog[id];
		stats->rx_packets = WLCNTVAL(wl->pub->_cnt->rxframe);
		stats->tx_packets = WLCNTVAL(wl->pub->_cnt->txframe);
		stats->rx_bytes = WLCNTVAL(wl->pub->_cnt->rxbyte);
		stats->tx_bytes = WLCNTVAL(wl->pub->_cnt->txbyte);
		stats->rx_errors = WLCNTVAL(wl->pub->_cnt->rxerror);
		stats->tx_errors = WLCNTVAL(wl->pub->_cnt->txerror);
		stats->collisions = 0;

		stats->rx_length_errors = 0;
		stats->rx_over_errors = WLCNTVAL(wl->pub->_cnt->rxoflo);
		stats->rx_crc_errors = WLCNTVAL(wl->pub->_cnt->rxcrc);
		stats->rx_frame_errors = 0;
		stats->rx_fifo_errors = WLCNTVAL(wl->pub->_cnt->rxoflo);
		stats->rx_missed_errors = 0;

		stats->tx_fifo_errors = WLCNTVAL(wl->pub->_cnt->txuflo);

		wl->stats_id = id;

	}

	return 0;
}

struct wl_fw_hdr {
	u32 offset;
	u32 len;
	u32 idx;
};

char *wl_firmwares[WL_MAX_FW] = {
	"brcm/bcm43xx",
	NULL
};

int wl_ucode_init_buf(struct wl_info *wl, void **pbuf, u32 idx)
{
	int i, entry;
	const u8 *pdata;
	struct wl_fw_hdr *hdr;
	for (i = 0; i < wl->fw.fw_cnt; i++) {
		hdr = (struct wl_fw_hdr *)wl->fw.fw_hdr[i]->data;
		for (entry = 0; entry < wl->fw.hdr_num_entries[i];
		     entry++, hdr++) {
			if (hdr->idx == idx) {
				pdata = wl->fw.fw_bin[i]->data + hdr->offset;
				*pbuf = kmalloc(hdr->len, GFP_ATOMIC);
				if (*pbuf == NULL) {
					printf("fail to alloc %d bytes\n",
					       hdr->len);
				}
				bcopy(pdata, *pbuf, hdr->len);
				return 0;
			}
		}
	}
	printf("ERROR: ucode buf tag:%d can not be found!\n", idx);
	*pbuf = NULL;
	return -1;
}

int wl_ucode_init_uint(struct wl_info *wl, u32 *data, u32 idx)
{
	int i, entry;
	const u8 *pdata;
	struct wl_fw_hdr *hdr;
	for (i = 0; i < wl->fw.fw_cnt; i++) {
		hdr = (struct wl_fw_hdr *)wl->fw.fw_hdr[i]->data;
		for (entry = 0; entry < wl->fw.hdr_num_entries[i];
		     entry++, hdr++) {
			if (hdr->idx == idx) {
				pdata = wl->fw.fw_bin[i]->data + hdr->offset;
				ASSERT(hdr->len == 4);
				*data = *((u32 *) pdata);
				return 0;
			}
		}
	}
	printf("ERROR: ucode tag:%d can not be found!\n", idx);
	return -1;
}

static int wl_request_fw(struct wl_info *wl, struct pci_dev *pdev)
{
	int status;
	struct device *device = &pdev->dev;
	char fw_name[100];
	int i;

	memset((void *)&wl->fw, 0, sizeof(struct wl_firmware));
	for (i = 0; i < WL_MAX_FW; i++) {
		if (wl_firmwares[i] == NULL)
			break;
		sprintf(fw_name, "%s-%d.fw", wl_firmwares[i],
			UCODE_LOADER_API_VER);
		WL_NONE("request fw %s\n", fw_name);
		status = request_firmware(&wl->fw.fw_bin[i], fw_name, device);
		if (status) {
			printf("%s: fail to load firmware %s\n",
				KBUILD_MODNAME, fw_name);
			wl_release_fw(wl);
			return status;
		}
		WL_NONE("request fw %s\n", fw_name);
		sprintf(fw_name, "%s_hdr-%d.fw", wl_firmwares[i],
			UCODE_LOADER_API_VER);
		status = request_firmware(&wl->fw.fw_hdr[i], fw_name, device);
		if (status) {
			printf("%s: fail to load firmware %s\n",
				KBUILD_MODNAME, fw_name);
			wl_release_fw(wl);
			return status;
		}
		wl->fw.hdr_num_entries[i] =
		    wl->fw.fw_hdr[i]->size / (sizeof(struct wl_fw_hdr));
		WL_NONE("request fw %s find: %d entries\n",
			fw_name, wl->fw.hdr_num_entries[i]);
	}
	wl->fw.fw_cnt = i;
	return wl_ucode_data_init(wl);
}

void wl_ucode_free_buf(void *p)
{
	kfree(p);
}

static void wl_release_fw(struct wl_info *wl)
{
	int i;
	for (i = 0; i < WL_MAX_FW; i++) {
		release_firmware(wl->fw.fw_bin[i]);
		release_firmware(wl->fw.fw_hdr[i]);
	}
}


/*
 * checks validity of all firmware images loaded from user space
 */
int wl_check_firmwares(struct wl_info *wl)
{
	int i;
	int entry;
	int rc = 0;
	const struct firmware *fw;
	const struct firmware *fw_hdr;
	struct wl_fw_hdr *ucode_hdr;
	for (i = 0; i < WL_MAX_FW && rc == 0; i++) {
		fw =  wl->fw.fw_bin[i];
		fw_hdr = wl->fw.fw_hdr[i];
		if (fw == NULL && fw_hdr == NULL) {
			break;
		} else if (fw == NULL || fw_hdr == NULL) {
			WL_ERROR("%s: invalid bin/hdr fw\n", __func__);
			rc = -EBADF;
		} else if (fw_hdr->size % sizeof(struct wl_fw_hdr)) {
			WL_ERROR("%s: non integral fw hdr file size %d/%zu\n",
				 __func__, fw_hdr->size,
				 sizeof(struct wl_fw_hdr));
			rc = -EBADF;
		} else if (fw->size < MIN_FW_SIZE || fw->size > MAX_FW_SIZE) {
			WL_ERROR("%s: out of bounds fw file size %d\n",
				 __func__, fw->size);
			rc = -EBADF;
		} else {
			/* check if ucode section overruns firmware image */
			ucode_hdr = (struct wl_fw_hdr *)fw_hdr->data;
			for (entry = 0; entry < wl->fw.hdr_num_entries[i] && rc;
			     entry++, ucode_hdr++) {
				if (ucode_hdr->offset + ucode_hdr->len >
				    fw->size) {
					WL_ERROR("%s: conflicting bin/hdr\n",
						 __func__);
					rc = -EBADF;
				}
			}
		}
	}
	if (rc == 0 && wl->fw.fw_cnt != i) {
		WL_ERROR("%s: invalid fw_cnt=%d\n", __func__, wl->fw.fw_cnt);
		rc = -EBADF;
	}
	return rc;
}
<|MERGE_RESOLUTION|>--- conflicted
+++ resolved
@@ -459,29 +459,21 @@
 
 static void wl_ops_sw_scan_start(struct ieee80211_hw *hw)
 {
-<<<<<<< HEAD
-	WL_NONE("Scan Start\n");
-=======
 	struct wl_info *wl = hw->priv;
 	WL_NONE("Scan Start\n");
 	WL_LOCK(wl);
 	wlc_scan_start(wl->wlc);
 	WL_UNLOCK(wl);
->>>>>>> 47ae63e0
 	return;
 }
 
 static void wl_ops_sw_scan_complete(struct ieee80211_hw *hw)
 {
-<<<<<<< HEAD
-	WL_NONE("Scan Complete\n");
-=======
 	struct wl_info *wl = hw->priv;
 	WL_NONE("Scan Complete\n");
 	WL_LOCK(wl);
 	wlc_scan_stop(wl->wlc);
 	WL_UNLOCK(wl);
->>>>>>> 47ae63e0
 	return;
 }
 
