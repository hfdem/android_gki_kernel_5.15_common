--- conflicted
+++ resolved
@@ -3655,11 +3655,7 @@
 	if (flow)
 		nft_flow_rule_destroy(flow);
 err_release_rule:
-<<<<<<< HEAD
-	nft_rule_expr_deactivate(&ctx, rule, NFT_TRANS_PREPARE);
-=======
 	nft_rule_expr_deactivate(&ctx, rule, NFT_TRANS_PREPARE_ERROR);
->>>>>>> 87995945
 	nf_tables_rule_destroy(&ctx, rule);
 err_release_expr:
 	for (i = 0; i < n; i++) {
