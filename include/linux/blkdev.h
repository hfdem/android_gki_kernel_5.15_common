/* SPDX-License-Identifier: GPL-2.0 */
#ifndef _LINUX_BLKDEV_H
#define _LINUX_BLKDEV_H

#include <linux/sched.h>
#include <linux/sched/clock.h>
#include <linux/major.h>
#include <linux/genhd.h>
#include <linux/list.h>
#include <linux/llist.h>
#include <linux/timer.h>
#include <linux/workqueue.h>
#include <linux/pagemap.h>
#include <linux/backing-dev-defs.h>
#include <linux/wait.h>
#include <linux/mempool.h>
#include <linux/pfn.h>
#include <linux/bio.h>
#include <linux/stringify.h>
#include <linux/gfp.h>
#include <linux/bsg.h>
#include <linux/smp.h>
#include <linux/rcupdate.h>
#include <linux/percpu-refcount.h>
#include <linux/scatterlist.h>
#include <linux/blkzoned.h>
#include <linux/pm.h>

struct module;
struct scsi_ioctl_command;

struct request_queue;
struct elevator_queue;
struct blk_trace;
struct request;
struct sg_io_hdr;
struct bsg_job;
struct blkcg_gq;
struct blk_flush_queue;
struct pr_ops;
struct rq_qos;
struct blk_queue_stats;
struct blk_stat_callback;
struct blk_keyslot_manager;

#define BLKDEV_MIN_RQ	4
#define BLKDEV_MAX_RQ	128	/* Default maximum */

/* Must be consistent with blk_mq_poll_stats_bkt() */
#define BLK_MQ_POLL_STATS_BKTS 16

/* Doing classic polling */
#define BLK_MQ_POLL_CLASSIC -1

/*
 * Maximum number of blkcg policies allowed to be registered concurrently.
 * Defined here to simplify include dependency.
 */
#define BLKCG_MAX_POLS		5

typedef void (rq_end_io_fn)(struct request *, blk_status_t);

/*
 * request flags */
typedef __u32 __bitwise req_flags_t;

/* elevator knows about this request */
#define RQF_SORTED		((__force req_flags_t)(1 << 0))
/* drive already may have started this one */
#define RQF_STARTED		((__force req_flags_t)(1 << 1))
/* may not be passed by ioscheduler */
#define RQF_SOFTBARRIER		((__force req_flags_t)(1 << 3))
/* request for flush sequence */
#define RQF_FLUSH_SEQ		((__force req_flags_t)(1 << 4))
/* merge of different types, fail separately */
#define RQF_MIXED_MERGE		((__force req_flags_t)(1 << 5))
/* track inflight for MQ */
#define RQF_MQ_INFLIGHT		((__force req_flags_t)(1 << 6))
/* don't call prep for this one */
#define RQF_DONTPREP		((__force req_flags_t)(1 << 7))
/* set for "ide_preempt" requests and also for requests for which the SCSI
   "quiesce" state must be ignored. */
#define RQF_PREEMPT		((__force req_flags_t)(1 << 8))
/* vaguely specified driver internal error.  Ignored by the block layer */
#define RQF_FAILED		((__force req_flags_t)(1 << 10))
/* don't warn about errors */
#define RQF_QUIET		((__force req_flags_t)(1 << 11))
/* elevator private data attached */
#define RQF_ELVPRIV		((__force req_flags_t)(1 << 12))
/* account into disk and partition IO statistics */
#define RQF_IO_STAT		((__force req_flags_t)(1 << 13))
/* request came from our alloc pool */
#define RQF_ALLOCED		((__force req_flags_t)(1 << 14))
/* runtime pm request */
#define RQF_PM			((__force req_flags_t)(1 << 15))
/* on IO scheduler merge hash */
#define RQF_HASHED		((__force req_flags_t)(1 << 16))
/* track IO completion time */
#define RQF_STATS		((__force req_flags_t)(1 << 17))
/* Look at ->special_vec for the actual data payload instead of the
   bio chain. */
#define RQF_SPECIAL_PAYLOAD	((__force req_flags_t)(1 << 18))
/* The per-zone write lock is held for this request */
#define RQF_ZONE_WRITE_LOCKED	((__force req_flags_t)(1 << 19))
/* already slept for hybrid poll */
#define RQF_MQ_POLL_SLEPT	((__force req_flags_t)(1 << 20))
/* ->timeout has been called, don't expire again */
#define RQF_TIMED_OUT		((__force req_flags_t)(1 << 21))

/* flags that prevent us from merging requests: */
#define RQF_NOMERGE_FLAGS \
	(RQF_STARTED | RQF_SOFTBARRIER | RQF_FLUSH_SEQ | RQF_SPECIAL_PAYLOAD)

/*
 * Request state for blk-mq.
 */
enum mq_rq_state {
	MQ_RQ_IDLE		= 0,
	MQ_RQ_IN_FLIGHT		= 1,
	MQ_RQ_COMPLETE		= 2,
};

/*
 * Try to put the fields that are referenced together in the same cacheline.
 *
 * If you modify this structure, make sure to update blk_rq_init() and
 * especially blk_mq_rq_ctx_init() to take care of the added fields.
 */
struct request {
	struct request_queue *q;
	struct blk_mq_ctx *mq_ctx;
	struct blk_mq_hw_ctx *mq_hctx;

	unsigned int cmd_flags;		/* op and common flags */
	req_flags_t rq_flags;

	int tag;
	int internal_tag;

	/* the following two fields are internal, NEVER access directly */
	unsigned int __data_len;	/* total data len */
	sector_t __sector;		/* sector cursor */

	struct bio *bio;
	struct bio *biotail;

	struct list_head queuelist;

	/*
	 * The hash is used inside the scheduler, and killed once the
	 * request reaches the dispatch list. The ipi_list is only used
	 * to queue the request for softirq completion, which is long
	 * after the request has been unhashed (and even removed from
	 * the dispatch list).
	 */
	union {
		struct hlist_node hash;	/* merge hash */
		struct list_head ipi_list;
	};

	/*
	 * The rb_node is only used inside the io scheduler, requests
	 * are pruned when moved to the dispatch queue. So let the
	 * completion_data share space with the rb_node.
	 */
	union {
		struct rb_node rb_node;	/* sort/lookup */
		struct bio_vec special_vec;
		void *completion_data;
		int error_count; /* for legacy drivers, don't use */
	};

	/*
	 * Three pointers are available for the IO schedulers, if they need
	 * more they have to dynamically allocate it.  Flush requests are
	 * never put on the IO scheduler. So let the flush fields share
	 * space with the elevator data.
	 */
	union {
		struct {
			struct io_cq		*icq;
			void			*priv[2];
		} elv;

		struct {
			unsigned int		seq;
			struct list_head	list;
			rq_end_io_fn		*saved_end_io;
		} flush;
	};

	struct gendisk *rq_disk;
	struct hd_struct *part;
#ifdef CONFIG_BLK_RQ_ALLOC_TIME
	/* Time that the first bio started allocating this request. */
	u64 alloc_time_ns;
#endif
	/* Time that this request was allocated for this IO. */
	u64 start_time_ns;
	/* Time that I/O was submitted to the device. */
	u64 io_start_time_ns;

#ifdef CONFIG_BLK_WBT
	unsigned short wbt_flags;
#endif
	/*
	 * rq sectors used for blk stats. It has the same value
	 * with blk_rq_sectors(rq), except that it never be zeroed
	 * by completion.
	 */
	unsigned short stats_sectors;

	/*
	 * Number of scatter-gather DMA addr+len pairs after
	 * physical address coalescing is performed.
	 */
	unsigned short nr_phys_segments;

#if defined(CONFIG_BLK_DEV_INTEGRITY)
	unsigned short nr_integrity_segments;
#endif

#ifdef CONFIG_BLK_INLINE_ENCRYPTION
	struct bio_crypt_ctx *crypt_ctx;
	struct blk_ksm_keyslot *crypt_keyslot;
#endif

	unsigned short write_hint;
	unsigned short ioprio;

	enum mq_rq_state state;
	refcount_t ref;

	unsigned int timeout;
	unsigned long deadline;

	union {
		struct __call_single_data csd;
		u64 fifo_time;
	};

	/*
	 * completion callback.
	 */
	rq_end_io_fn *end_io;
	void *end_io_data;
};

static inline bool blk_op_is_scsi(unsigned int op)
{
	return op == REQ_OP_SCSI_IN || op == REQ_OP_SCSI_OUT;
}

static inline bool blk_op_is_private(unsigned int op)
{
	return op == REQ_OP_DRV_IN || op == REQ_OP_DRV_OUT;
}

static inline bool blk_rq_is_scsi(struct request *rq)
{
	return blk_op_is_scsi(req_op(rq));
}

static inline bool blk_rq_is_private(struct request *rq)
{
	return blk_op_is_private(req_op(rq));
}

static inline bool blk_rq_is_passthrough(struct request *rq)
{
	return blk_rq_is_scsi(rq) || blk_rq_is_private(rq);
}

static inline bool bio_is_passthrough(struct bio *bio)
{
	unsigned op = bio_op(bio);

	return blk_op_is_scsi(op) || blk_op_is_private(op);
}

static inline unsigned short req_get_ioprio(struct request *req)
{
	return req->ioprio;
}

#include <linux/elevator.h>

struct blk_queue_ctx;

struct bio_vec;

enum blk_eh_timer_return {
	BLK_EH_DONE,		/* drivers has completed the command */
	BLK_EH_RESET_TIMER,	/* reset timer and try again */
};

enum blk_queue_state {
	Queue_down,
	Queue_up,
};

#define BLK_TAG_ALLOC_FIFO 0 /* allocate starting from 0 */
#define BLK_TAG_ALLOC_RR 1 /* allocate starting from last allocated tag */

#define BLK_SCSI_MAX_CMDS	(256)
#define BLK_SCSI_CMD_PER_LONG	(BLK_SCSI_MAX_CMDS / (sizeof(long) * 8))

/*
 * Zoned block device models (zoned limit).
 *
 * Note: This needs to be ordered from the least to the most severe
 * restrictions for the inheritance in blk_stack_limits() to work.
 */
enum blk_zoned_model {
	BLK_ZONED_NONE = 0,	/* Regular block device */
	BLK_ZONED_HA,		/* Host-aware zoned block device */
	BLK_ZONED_HM,		/* Host-managed zoned block device */
};

struct queue_limits {
	unsigned long		bounce_pfn;
	unsigned long		seg_boundary_mask;
	unsigned long		virt_boundary_mask;

	unsigned int		max_hw_sectors;
	unsigned int		max_dev_sectors;
	unsigned int		chunk_sectors;
	unsigned int		max_sectors;
	unsigned int		max_segment_size;
	unsigned int		physical_block_size;
	unsigned int		logical_block_size;
	unsigned int		alignment_offset;
	unsigned int		io_min;
	unsigned int		io_opt;
	unsigned int		max_discard_sectors;
	unsigned int		max_hw_discard_sectors;
	unsigned int		max_write_same_sectors;
	unsigned int		max_write_zeroes_sectors;
	unsigned int		max_zone_append_sectors;
	unsigned int		discard_granularity;
	unsigned int		discard_alignment;

	unsigned short		max_segments;
	unsigned short		max_integrity_segments;
	unsigned short		max_discard_segments;

	unsigned char		misaligned;
	unsigned char		discard_misaligned;
	unsigned char		raid_partial_stripes_expensive;
	enum blk_zoned_model	zoned;
};

typedef int (*report_zones_cb)(struct blk_zone *zone, unsigned int idx,
			       void *data);

void blk_queue_set_zoned(struct gendisk *disk, enum blk_zoned_model model);

#ifdef CONFIG_BLK_DEV_ZONED

#define BLK_ALL_ZONES  ((unsigned int)-1)
int blkdev_report_zones(struct block_device *bdev, sector_t sector,
			unsigned int nr_zones, report_zones_cb cb, void *data);
unsigned int blkdev_nr_zones(struct gendisk *disk);
extern int blkdev_zone_mgmt(struct block_device *bdev, enum req_opf op,
			    sector_t sectors, sector_t nr_sectors,
			    gfp_t gfp_mask);
int blk_revalidate_disk_zones(struct gendisk *disk,
			      void (*update_driver_data)(struct gendisk *disk));

extern int blkdev_report_zones_ioctl(struct block_device *bdev, fmode_t mode,
				     unsigned int cmd, unsigned long arg);
extern int blkdev_zone_mgmt_ioctl(struct block_device *bdev, fmode_t mode,
				  unsigned int cmd, unsigned long arg);

#else /* CONFIG_BLK_DEV_ZONED */

static inline unsigned int blkdev_nr_zones(struct gendisk *disk)
{
	return 0;
}

static inline int blkdev_report_zones_ioctl(struct block_device *bdev,
					    fmode_t mode, unsigned int cmd,
					    unsigned long arg)
{
	return -ENOTTY;
}

static inline int blkdev_zone_mgmt_ioctl(struct block_device *bdev,
					 fmode_t mode, unsigned int cmd,
					 unsigned long arg)
{
	return -ENOTTY;
}

#endif /* CONFIG_BLK_DEV_ZONED */

struct request_queue {
	struct request		*last_merge;
	struct elevator_queue	*elevator;

	struct percpu_ref	q_usage_counter;

	struct blk_queue_stats	*stats;
	struct rq_qos		*rq_qos;

	const struct blk_mq_ops	*mq_ops;

	/* sw queues */
	struct blk_mq_ctx __percpu	*queue_ctx;

	unsigned int		queue_depth;

	/* hw dispatch queues */
	struct blk_mq_hw_ctx	**queue_hw_ctx;
	unsigned int		nr_hw_queues;

	struct backing_dev_info	*backing_dev_info;

	/*
	 * The queue owner gets to use this for whatever they like.
	 * ll_rw_blk doesn't touch it.
	 */
	void			*queuedata;

	/*
	 * various queue flags, see QUEUE_* below
	 */
	unsigned long		queue_flags;
	/*
	 * Number of contexts that have called blk_set_pm_only(). If this
	 * counter is above zero then only RQF_PM and RQF_PREEMPT requests are
	 * processed.
	 */
	atomic_t		pm_only;

	/*
	 * ida allocated id for this queue.  Used to index queues from
	 * ioctx.
	 */
	int			id;

	/*
	 * queue needs bounce pages for pages above this limit
	 */
	gfp_t			bounce_gfp;

	spinlock_t		queue_lock;

	/*
	 * queue kobject
	 */
	struct kobject kobj;

	/*
	 * mq queue kobject
	 */
	struct kobject *mq_kobj;

#ifdef  CONFIG_BLK_DEV_INTEGRITY
	struct blk_integrity integrity;
#endif	/* CONFIG_BLK_DEV_INTEGRITY */

#ifdef CONFIG_PM
	struct device		*dev;
	enum rpm_status		rpm_status;
	unsigned int		nr_pending;
#endif

	/*
	 * queue settings
	 */
	unsigned long		nr_requests;	/* Max # of requests */

	unsigned int		dma_pad_mask;
	unsigned int		dma_alignment;

#ifdef CONFIG_BLK_INLINE_ENCRYPTION
	/* Inline crypto capabilities */
	struct blk_keyslot_manager *ksm;
#endif

	unsigned int		rq_timeout;
	int			poll_nsec;

	struct blk_stat_callback	*poll_cb;
	struct blk_rq_stat	poll_stat[BLK_MQ_POLL_STATS_BKTS];

	struct timer_list	timeout;
	struct work_struct	timeout_work;

	atomic_t		nr_active_requests_shared_sbitmap;

	struct list_head	icq_list;
#ifdef CONFIG_BLK_CGROUP
	DECLARE_BITMAP		(blkcg_pols, BLKCG_MAX_POLS);
	struct blkcg_gq		*root_blkg;
	struct list_head	blkg_list;
#endif

	struct queue_limits	limits;

	unsigned int		required_elevator_features;

#ifdef CONFIG_BLK_DEV_ZONED
	/*
	 * Zoned block device information for request dispatch control.
	 * nr_zones is the total number of zones of the device. This is always
	 * 0 for regular block devices. conv_zones_bitmap is a bitmap of nr_zones
	 * bits which indicates if a zone is conventional (bit set) or
	 * sequential (bit clear). seq_zones_wlock is a bitmap of nr_zones
	 * bits which indicates if a zone is write locked, that is, if a write
	 * request targeting the zone was dispatched. All three fields are
	 * initialized by the low level device driver (e.g. scsi/sd.c).
	 * Stacking drivers (device mappers) may or may not initialize
	 * these fields.
	 *
	 * Reads of this information must be protected with blk_queue_enter() /
	 * blk_queue_exit(). Modifying this information is only allowed while
	 * no requests are being processed. See also blk_mq_freeze_queue() and
	 * blk_mq_unfreeze_queue().
	 */
	unsigned int		nr_zones;
	unsigned long		*conv_zones_bitmap;
	unsigned long		*seq_zones_wlock;
	unsigned int		max_open_zones;
	unsigned int		max_active_zones;
#endif /* CONFIG_BLK_DEV_ZONED */

	/*
	 * sg stuff
	 */
	unsigned int		sg_timeout;
	unsigned int		sg_reserved_size;
	int			node;
	struct mutex		debugfs_mutex;
#ifdef CONFIG_BLK_DEV_IO_TRACE
	struct blk_trace __rcu	*blk_trace;
#endif
	/*
	 * for flush operations
	 */
	struct blk_flush_queue	*fq;

	struct list_head	requeue_list;
	spinlock_t		requeue_lock;
	struct delayed_work	requeue_work;

	struct mutex		sysfs_lock;
	struct mutex		sysfs_dir_lock;

	/*
	 * for reusing dead hctx instance in case of updating
	 * nr_hw_queues
	 */
	struct list_head	unused_hctx_list;
	spinlock_t		unused_hctx_lock;

	int			mq_freeze_depth;

#if defined(CONFIG_BLK_DEV_BSG)
	struct bsg_class_device bsg_dev;
#endif

#ifdef CONFIG_BLK_DEV_THROTTLING
	/* Throttle data */
	struct throtl_data *td;
#endif
	struct rcu_head		rcu_head;
	wait_queue_head_t	mq_freeze_wq;
	/*
	 * Protect concurrent access to q_usage_counter by
	 * percpu_ref_kill() and percpu_ref_reinit().
	 */
	struct mutex		mq_freeze_lock;

	struct blk_mq_tag_set	*tag_set;
	struct list_head	tag_set_list;
	struct bio_set		bio_split;

	struct dentry		*debugfs_dir;

#ifdef CONFIG_BLK_DEBUG_FS
	struct dentry		*sched_debugfs_dir;
	struct dentry		*rqos_debugfs_dir;
#endif

	bool			mq_sysfs_init_done;

	size_t			cmd_size;

#define BLK_MAX_WRITE_HINTS	5
	u64			write_hints[BLK_MAX_WRITE_HINTS];
};

/* Keep blk_queue_flag_name[] in sync with the definitions below */
#define QUEUE_FLAG_STOPPED	0	/* queue is stopped */
#define QUEUE_FLAG_DYING	1	/* queue being torn down */
#define QUEUE_FLAG_NOMERGES     3	/* disable merge attempts */
#define QUEUE_FLAG_SAME_COMP	4	/* complete on same CPU-group */
#define QUEUE_FLAG_FAIL_IO	5	/* fake timeout */
#define QUEUE_FLAG_NONROT	6	/* non-rotational device (SSD) */
#define QUEUE_FLAG_VIRT		QUEUE_FLAG_NONROT /* paravirt device */
#define QUEUE_FLAG_IO_STAT	7	/* do disk/partitions IO accounting */
#define QUEUE_FLAG_DISCARD	8	/* supports DISCARD */
#define QUEUE_FLAG_NOXMERGES	9	/* No extended merges */
#define QUEUE_FLAG_ADD_RANDOM	10	/* Contributes to random pool */
#define QUEUE_FLAG_SECERASE	11	/* supports secure erase */
#define QUEUE_FLAG_SAME_FORCE	12	/* force complete on same CPU */
#define QUEUE_FLAG_DEAD		13	/* queue tear-down finished */
#define QUEUE_FLAG_INIT_DONE	14	/* queue is initialized */
#define QUEUE_FLAG_STABLE_WRITES 15	/* don't modify blks until WB is done */
#define QUEUE_FLAG_POLL		16	/* IO polling enabled if set */
#define QUEUE_FLAG_WC		17	/* Write back caching */
#define QUEUE_FLAG_FUA		18	/* device supports FUA writes */
#define QUEUE_FLAG_DAX		19	/* device supports DAX */
#define QUEUE_FLAG_STATS	20	/* track IO start and completion times */
#define QUEUE_FLAG_POLL_STATS	21	/* collecting stats for hybrid polling */
#define QUEUE_FLAG_REGISTERED	22	/* queue has been registered to a disk */
#define QUEUE_FLAG_SCSI_PASSTHROUGH 23	/* queue supports SCSI commands */
#define QUEUE_FLAG_QUIESCED	24	/* queue has been quiesced */
#define QUEUE_FLAG_PCI_P2PDMA	25	/* device supports PCI p2p requests */
#define QUEUE_FLAG_ZONE_RESETALL 26	/* supports Zone Reset All */
#define QUEUE_FLAG_RQ_ALLOC_TIME 27	/* record rq->alloc_time_ns */
#define QUEUE_FLAG_HCTX_ACTIVE	28	/* at least one blk-mq hctx is active */
#define QUEUE_FLAG_NOWAIT       29	/* device supports NOWAIT */

#define QUEUE_FLAG_MQ_DEFAULT	((1 << QUEUE_FLAG_IO_STAT) |		\
				 (1 << QUEUE_FLAG_SAME_COMP) |		\
				 (1 << QUEUE_FLAG_NOWAIT))

void blk_queue_flag_set(unsigned int flag, struct request_queue *q);
void blk_queue_flag_clear(unsigned int flag, struct request_queue *q);
bool blk_queue_flag_test_and_set(unsigned int flag, struct request_queue *q);

#define blk_queue_stopped(q)	test_bit(QUEUE_FLAG_STOPPED, &(q)->queue_flags)
#define blk_queue_dying(q)	test_bit(QUEUE_FLAG_DYING, &(q)->queue_flags)
#define blk_queue_dead(q)	test_bit(QUEUE_FLAG_DEAD, &(q)->queue_flags)
#define blk_queue_init_done(q)	test_bit(QUEUE_FLAG_INIT_DONE, &(q)->queue_flags)
#define blk_queue_nomerges(q)	test_bit(QUEUE_FLAG_NOMERGES, &(q)->queue_flags)
#define blk_queue_noxmerges(q)	\
	test_bit(QUEUE_FLAG_NOXMERGES, &(q)->queue_flags)
#define blk_queue_nonrot(q)	test_bit(QUEUE_FLAG_NONROT, &(q)->queue_flags)
#define blk_queue_stable_writes(q) \
	test_bit(QUEUE_FLAG_STABLE_WRITES, &(q)->queue_flags)
#define blk_queue_io_stat(q)	test_bit(QUEUE_FLAG_IO_STAT, &(q)->queue_flags)
#define blk_queue_add_random(q)	test_bit(QUEUE_FLAG_ADD_RANDOM, &(q)->queue_flags)
#define blk_queue_discard(q)	test_bit(QUEUE_FLAG_DISCARD, &(q)->queue_flags)
#define blk_queue_zone_resetall(q)	\
	test_bit(QUEUE_FLAG_ZONE_RESETALL, &(q)->queue_flags)
#define blk_queue_secure_erase(q) \
	(test_bit(QUEUE_FLAG_SECERASE, &(q)->queue_flags))
#define blk_queue_dax(q)	test_bit(QUEUE_FLAG_DAX, &(q)->queue_flags)
#define blk_queue_scsi_passthrough(q)	\
	test_bit(QUEUE_FLAG_SCSI_PASSTHROUGH, &(q)->queue_flags)
#define blk_queue_pci_p2pdma(q)	\
	test_bit(QUEUE_FLAG_PCI_P2PDMA, &(q)->queue_flags)
#ifdef CONFIG_BLK_RQ_ALLOC_TIME
#define blk_queue_rq_alloc_time(q)	\
	test_bit(QUEUE_FLAG_RQ_ALLOC_TIME, &(q)->queue_flags)
#else
#define blk_queue_rq_alloc_time(q)	false
#endif

#define blk_noretry_request(rq) \
	((rq)->cmd_flags & (REQ_FAILFAST_DEV|REQ_FAILFAST_TRANSPORT| \
			     REQ_FAILFAST_DRIVER))
#define blk_queue_quiesced(q)	test_bit(QUEUE_FLAG_QUIESCED, &(q)->queue_flags)
#define blk_queue_pm_only(q)	atomic_read(&(q)->pm_only)
#define blk_queue_fua(q)	test_bit(QUEUE_FLAG_FUA, &(q)->queue_flags)
#define blk_queue_registered(q)	test_bit(QUEUE_FLAG_REGISTERED, &(q)->queue_flags)
#define blk_queue_nowait(q)	test_bit(QUEUE_FLAG_NOWAIT, &(q)->queue_flags)

extern void blk_set_pm_only(struct request_queue *q);
extern void blk_clear_pm_only(struct request_queue *q);

static inline bool blk_account_rq(struct request *rq)
{
	return (rq->rq_flags & RQF_STARTED) && !blk_rq_is_passthrough(rq);
}

#define list_entry_rq(ptr)	list_entry((ptr), struct request, queuelist)

#define rq_data_dir(rq)		(op_is_write(req_op(rq)) ? WRITE : READ)

#define rq_dma_dir(rq) \
	(op_is_write(req_op(rq)) ? DMA_TO_DEVICE : DMA_FROM_DEVICE)

#define dma_map_bvec(dev, bv, dir, attrs) \
	dma_map_page_attrs(dev, (bv)->bv_page, (bv)->bv_offset, (bv)->bv_len, \
	(dir), (attrs))

static inline bool queue_is_mq(struct request_queue *q)
{
	return q->mq_ops;
}

static inline enum blk_zoned_model
blk_queue_zoned_model(struct request_queue *q)
{
	return q->limits.zoned;
}

static inline bool blk_queue_is_zoned(struct request_queue *q)
{
	switch (blk_queue_zoned_model(q)) {
	case BLK_ZONED_HA:
	case BLK_ZONED_HM:
		return true;
	default:
		return false;
	}
}

static inline sector_t blk_queue_zone_sectors(struct request_queue *q)
{
	return blk_queue_is_zoned(q) ? q->limits.chunk_sectors : 0;
}

#ifdef CONFIG_BLK_DEV_ZONED
static inline unsigned int blk_queue_nr_zones(struct request_queue *q)
{
	return blk_queue_is_zoned(q) ? q->nr_zones : 0;
}

static inline unsigned int blk_queue_zone_no(struct request_queue *q,
					     sector_t sector)
{
	if (!blk_queue_is_zoned(q))
		return 0;
	return sector >> ilog2(q->limits.chunk_sectors);
}

static inline bool blk_queue_zone_is_seq(struct request_queue *q,
					 sector_t sector)
{
	if (!blk_queue_is_zoned(q))
		return false;
	if (!q->conv_zones_bitmap)
		return true;
	return !test_bit(blk_queue_zone_no(q, sector), q->conv_zones_bitmap);
}

static inline void blk_queue_max_open_zones(struct request_queue *q,
		unsigned int max_open_zones)
{
	q->max_open_zones = max_open_zones;
}

static inline unsigned int queue_max_open_zones(const struct request_queue *q)
{
	return q->max_open_zones;
}

static inline void blk_queue_max_active_zones(struct request_queue *q,
		unsigned int max_active_zones)
{
	q->max_active_zones = max_active_zones;
}

static inline unsigned int queue_max_active_zones(const struct request_queue *q)
{
	return q->max_active_zones;
}
#else /* CONFIG_BLK_DEV_ZONED */
static inline unsigned int blk_queue_nr_zones(struct request_queue *q)
{
	return 0;
}
static inline bool blk_queue_zone_is_seq(struct request_queue *q,
					 sector_t sector)
{
	return false;
}
static inline unsigned int blk_queue_zone_no(struct request_queue *q,
					     sector_t sector)
{
	return 0;
}
static inline unsigned int queue_max_open_zones(const struct request_queue *q)
{
	return 0;
}
static inline unsigned int queue_max_active_zones(const struct request_queue *q)
{
	return 0;
}
#endif /* CONFIG_BLK_DEV_ZONED */

static inline bool rq_is_sync(struct request *rq)
{
	return op_is_sync(rq->cmd_flags);
}

static inline bool rq_mergeable(struct request *rq)
{
	if (blk_rq_is_passthrough(rq))
		return false;

	if (req_op(rq) == REQ_OP_FLUSH)
		return false;

	if (req_op(rq) == REQ_OP_WRITE_ZEROES)
		return false;

	if (req_op(rq) == REQ_OP_ZONE_APPEND)
		return false;

	if (rq->cmd_flags & REQ_NOMERGE_FLAGS)
		return false;
	if (rq->rq_flags & RQF_NOMERGE_FLAGS)
		return false;

	return true;
}

static inline bool blk_write_same_mergeable(struct bio *a, struct bio *b)
{
	if (bio_page(a) == bio_page(b) &&
	    bio_offset(a) == bio_offset(b))
		return true;

	return false;
}

static inline unsigned int blk_queue_depth(struct request_queue *q)
{
	if (q->queue_depth)
		return q->queue_depth;

	return q->nr_requests;
}

extern unsigned long blk_max_low_pfn, blk_max_pfn;

/*
 * standard bounce addresses:
 *
 * BLK_BOUNCE_HIGH	: bounce all highmem pages
 * BLK_BOUNCE_ANY	: don't bounce anything
 * BLK_BOUNCE_ISA	: bounce pages above ISA DMA boundary
 */

#if BITS_PER_LONG == 32
#define BLK_BOUNCE_HIGH		((u64)blk_max_low_pfn << PAGE_SHIFT)
#else
#define BLK_BOUNCE_HIGH		-1ULL
#endif
#define BLK_BOUNCE_ANY		(-1ULL)
#define BLK_BOUNCE_ISA		(DMA_BIT_MASK(24))

/*
 * default timeout for SG_IO if none specified
 */
#define BLK_DEFAULT_SG_TIMEOUT	(60 * HZ)
#define BLK_MIN_SG_TIMEOUT	(7 * HZ)

struct rq_map_data {
	struct page **pages;
	int page_order;
	int nr_entries;
	unsigned long offset;
	int null_mapped;
	int from_user;
};

struct req_iterator {
	struct bvec_iter iter;
	struct bio *bio;
};

/* This should not be used directly - use rq_for_each_segment */
#define for_each_bio(_bio)		\
	for (; _bio; _bio = _bio->bi_next)
#define __rq_for_each_bio(_bio, rq)	\
	if ((rq->bio))			\
		for (_bio = (rq)->bio; _bio; _bio = _bio->bi_next)

#define rq_for_each_segment(bvl, _rq, _iter)			\
	__rq_for_each_bio(_iter.bio, _rq)			\
		bio_for_each_segment(bvl, _iter.bio, _iter.iter)

#define rq_for_each_bvec(bvl, _rq, _iter)			\
	__rq_for_each_bio(_iter.bio, _rq)			\
		bio_for_each_bvec(bvl, _iter.bio, _iter.iter)

#define rq_iter_last(bvec, _iter)				\
		(_iter.bio->bi_next == NULL &&			\
		 bio_iter_last(bvec, _iter.iter))

#ifndef ARCH_IMPLEMENTS_FLUSH_DCACHE_PAGE
# error	"You should define ARCH_IMPLEMENTS_FLUSH_DCACHE_PAGE for your platform"
#endif
#if ARCH_IMPLEMENTS_FLUSH_DCACHE_PAGE
extern void rq_flush_dcache_pages(struct request *rq);
#else
static inline void rq_flush_dcache_pages(struct request *rq)
{
}
#endif

extern int blk_register_queue(struct gendisk *disk);
extern void blk_unregister_queue(struct gendisk *disk);
blk_qc_t submit_bio_noacct(struct bio *bio);
extern void blk_rq_init(struct request_queue *q, struct request *rq);
extern void blk_put_request(struct request *);
extern struct request *blk_get_request(struct request_queue *, unsigned int op,
				       blk_mq_req_flags_t flags);
extern int blk_lld_busy(struct request_queue *q);
extern int blk_rq_prep_clone(struct request *rq, struct request *rq_src,
			     struct bio_set *bs, gfp_t gfp_mask,
			     int (*bio_ctr)(struct bio *, struct bio *, void *),
			     void *data);
extern void blk_rq_unprep_clone(struct request *rq);
extern blk_status_t blk_insert_cloned_request(struct request_queue *q,
				     struct request *rq);
extern int blk_rq_append_bio(struct request *rq, struct bio **bio);
extern void blk_queue_split(struct bio **);
extern int scsi_verify_blk_ioctl(struct block_device *, unsigned int);
extern int scsi_cmd_blk_ioctl(struct block_device *, fmode_t,
			      unsigned int, void __user *);
extern int scsi_cmd_ioctl(struct request_queue *, struct gendisk *, fmode_t,
			  unsigned int, void __user *);
extern int sg_scsi_ioctl(struct request_queue *, struct gendisk *, fmode_t,
			 struct scsi_ioctl_command __user *);
extern int get_sg_io_hdr(struct sg_io_hdr *hdr, const void __user *argp);
extern int put_sg_io_hdr(const struct sg_io_hdr *hdr, void __user *argp);

extern int blk_queue_enter(struct request_queue *q, blk_mq_req_flags_t flags);
extern void blk_queue_exit(struct request_queue *q);
extern void blk_sync_queue(struct request_queue *q);
extern int blk_rq_map_user(struct request_queue *, struct request *,
			   struct rq_map_data *, void __user *, unsigned long,
			   gfp_t);
extern int blk_rq_unmap_user(struct bio *);
extern int blk_rq_map_kern(struct request_queue *, struct request *, void *, unsigned int, gfp_t);
extern int blk_rq_map_user_iov(struct request_queue *, struct request *,
			       struct rq_map_data *, const struct iov_iter *,
			       gfp_t);
extern void blk_execute_rq(struct request_queue *, struct gendisk *,
			  struct request *, int);
extern void blk_execute_rq_nowait(struct request_queue *, struct gendisk *,
				  struct request *, int, rq_end_io_fn *);

/* Helper to convert REQ_OP_XXX to its string format XXX */
extern const char *blk_op_str(unsigned int op);

int blk_status_to_errno(blk_status_t status);
blk_status_t errno_to_blk_status(int errno);

int blk_poll(struct request_queue *q, blk_qc_t cookie, bool spin);

static inline struct request_queue *bdev_get_queue(struct block_device *bdev)
{
	return bdev->bd_disk->queue;	/* this is never NULL */
}

/*
 * The basic unit of block I/O is a sector. It is used in a number of contexts
 * in Linux (blk, bio, genhd). The size of one sector is 512 = 2**9
 * bytes. Variables of type sector_t represent an offset or size that is a
 * multiple of 512 bytes. Hence these two constants.
 */
#ifndef SECTOR_SHIFT
#define SECTOR_SHIFT 9
#endif
#ifndef SECTOR_SIZE
#define SECTOR_SIZE (1 << SECTOR_SHIFT)
#endif

/*
 * blk_rq_pos()			: the current sector
 * blk_rq_bytes()		: bytes left in the entire request
 * blk_rq_cur_bytes()		: bytes left in the current segment
 * blk_rq_err_bytes()		: bytes left till the next error boundary
 * blk_rq_sectors()		: sectors left in the entire request
 * blk_rq_cur_sectors()		: sectors left in the current segment
 * blk_rq_stats_sectors()	: sectors of the entire request used for stats
 */
static inline sector_t blk_rq_pos(const struct request *rq)
{
	return rq->__sector;
}

static inline unsigned int blk_rq_bytes(const struct request *rq)
{
	return rq->__data_len;
}

static inline int blk_rq_cur_bytes(const struct request *rq)
{
	return rq->bio ? bio_cur_bytes(rq->bio) : 0;
}

extern unsigned int blk_rq_err_bytes(const struct request *rq);

static inline unsigned int blk_rq_sectors(const struct request *rq)
{
	return blk_rq_bytes(rq) >> SECTOR_SHIFT;
}

static inline unsigned int blk_rq_cur_sectors(const struct request *rq)
{
	return blk_rq_cur_bytes(rq) >> SECTOR_SHIFT;
}

static inline unsigned int blk_rq_stats_sectors(const struct request *rq)
{
	return rq->stats_sectors;
}

#ifdef CONFIG_BLK_DEV_ZONED

/* Helper to convert BLK_ZONE_ZONE_XXX to its string format XXX */
const char *blk_zone_cond_str(enum blk_zone_cond zone_cond);

static inline unsigned int blk_rq_zone_no(struct request *rq)
{
	return blk_queue_zone_no(rq->q, blk_rq_pos(rq));
}

static inline unsigned int blk_rq_zone_is_seq(struct request *rq)
{
	return blk_queue_zone_is_seq(rq->q, blk_rq_pos(rq));
}
#endif /* CONFIG_BLK_DEV_ZONED */

/*
 * Some commands like WRITE SAME have a payload or data transfer size which
 * is different from the size of the request.  Any driver that supports such
 * commands using the RQF_SPECIAL_PAYLOAD flag needs to use this helper to
 * calculate the data transfer size.
 */
static inline unsigned int blk_rq_payload_bytes(struct request *rq)
{
	if (rq->rq_flags & RQF_SPECIAL_PAYLOAD)
		return rq->special_vec.bv_len;
	return blk_rq_bytes(rq);
}

/*
 * Return the first full biovec in the request.  The caller needs to check that
 * there are any bvecs before calling this helper.
 */
static inline struct bio_vec req_bvec(struct request *rq)
{
	if (rq->rq_flags & RQF_SPECIAL_PAYLOAD)
		return rq->special_vec;
	return mp_bvec_iter_bvec(rq->bio->bi_io_vec, rq->bio->bi_iter);
}

static inline unsigned int blk_queue_get_max_sectors(struct request_queue *q,
						     int op)
{
	if (unlikely(op == REQ_OP_DISCARD || op == REQ_OP_SECURE_ERASE))
		return min(q->limits.max_discard_sectors,
			   UINT_MAX >> SECTOR_SHIFT);

	if (unlikely(op == REQ_OP_WRITE_SAME))
		return q->limits.max_write_same_sectors;

	if (unlikely(op == REQ_OP_WRITE_ZEROES))
		return q->limits.max_write_zeroes_sectors;

	return q->limits.max_sectors;
}

/*
 * Return maximum size of a request at given offset. Only valid for
 * file system requests.
 */
static inline unsigned int blk_max_size_offset(struct request_queue *q,
					       sector_t offset)
{
	unsigned int chunk_sectors = q->limits.chunk_sectors;

	if (!chunk_sectors)
		return q->limits.max_sectors;

	if (likely(is_power_of_2(chunk_sectors)))
		chunk_sectors -= offset & (chunk_sectors - 1);
	else
		chunk_sectors -= sector_div(offset, chunk_sectors);

	return min(q->limits.max_sectors, chunk_sectors);
}

static inline unsigned int blk_rq_get_max_sectors(struct request *rq,
						  sector_t offset)
{
	struct request_queue *q = rq->q;

	if (blk_rq_is_passthrough(rq))
		return q->limits.max_hw_sectors;

	if (!q->limits.chunk_sectors ||
	    req_op(rq) == REQ_OP_DISCARD ||
	    req_op(rq) == REQ_OP_SECURE_ERASE)
		return blk_queue_get_max_sectors(q, req_op(rq));

	return min(blk_max_size_offset(q, offset),
			blk_queue_get_max_sectors(q, req_op(rq)));
}

static inline unsigned int blk_rq_count_bios(struct request *rq)
{
	unsigned int nr_bios = 0;
	struct bio *bio;

	__rq_for_each_bio(bio, rq)
		nr_bios++;

	return nr_bios;
}

void blk_steal_bios(struct bio_list *list, struct request *rq);

/*
 * Request completion related functions.
 *
 * blk_update_request() completes given number of bytes and updates
 * the request without completing it.
 */
extern bool blk_update_request(struct request *rq, blk_status_t error,
			       unsigned int nr_bytes);

extern void blk_abort_request(struct request *);

/*
 * Access functions for manipulating queue properties
 */
extern void blk_cleanup_queue(struct request_queue *);
extern void blk_queue_bounce_limit(struct request_queue *, u64);
extern void blk_queue_max_hw_sectors(struct request_queue *, unsigned int);
extern void blk_queue_chunk_sectors(struct request_queue *, unsigned int);
extern void blk_queue_max_segments(struct request_queue *, unsigned short);
extern void blk_queue_max_discard_segments(struct request_queue *,
		unsigned short);
extern void blk_queue_max_segment_size(struct request_queue *, unsigned int);
extern void blk_queue_max_discard_sectors(struct request_queue *q,
		unsigned int max_discard_sectors);
extern void blk_queue_max_write_same_sectors(struct request_queue *q,
		unsigned int max_write_same_sectors);
extern void blk_queue_max_write_zeroes_sectors(struct request_queue *q,
		unsigned int max_write_same_sectors);
extern void blk_queue_logical_block_size(struct request_queue *, unsigned int);
extern void blk_queue_max_zone_append_sectors(struct request_queue *q,
		unsigned int max_zone_append_sectors);
extern void blk_queue_physical_block_size(struct request_queue *, unsigned int);
extern void blk_queue_alignment_offset(struct request_queue *q,
				       unsigned int alignment);
void blk_queue_update_readahead(struct request_queue *q);
extern void blk_limits_io_min(struct queue_limits *limits, unsigned int min);
extern void blk_queue_io_min(struct request_queue *q, unsigned int min);
extern void blk_limits_io_opt(struct queue_limits *limits, unsigned int opt);
extern void blk_queue_io_opt(struct request_queue *q, unsigned int opt);
extern void blk_set_queue_depth(struct request_queue *q, unsigned int depth);
extern void blk_set_default_limits(struct queue_limits *lim);
extern void blk_set_stacking_limits(struct queue_limits *lim);
extern int blk_stack_limits(struct queue_limits *t, struct queue_limits *b,
			    sector_t offset);
extern void disk_stack_limits(struct gendisk *disk, struct block_device *bdev,
			      sector_t offset);
extern void blk_queue_update_dma_pad(struct request_queue *, unsigned int);
extern void blk_queue_segment_boundary(struct request_queue *, unsigned long);
extern void blk_queue_virt_boundary(struct request_queue *, unsigned long);
extern void blk_queue_dma_alignment(struct request_queue *, int);
extern void blk_queue_update_dma_alignment(struct request_queue *, int);
extern void blk_queue_rq_timeout(struct request_queue *, unsigned int);
extern void blk_queue_write_cache(struct request_queue *q, bool enabled, bool fua);
extern void blk_queue_required_elevator_features(struct request_queue *q,
						 unsigned int features);
extern bool blk_queue_can_use_dma_map_merging(struct request_queue *q,
					      struct device *dev);

/*
 * Number of physical segments as sent to the device.
 *
 * Normally this is the number of discontiguous data segments sent by the
 * submitter.  But for data-less command like discard we might have no
 * actual data segments submitted, but the driver might have to add it's
 * own special payload.  In that case we still return 1 here so that this
 * special payload will be mapped.
 */
static inline unsigned short blk_rq_nr_phys_segments(struct request *rq)
{
	if (rq->rq_flags & RQF_SPECIAL_PAYLOAD)
		return 1;
	return rq->nr_phys_segments;
}

/*
 * Number of discard segments (or ranges) the driver needs to fill in.
 * Each discard bio merged into a request is counted as one segment.
 */
static inline unsigned short blk_rq_nr_discard_segments(struct request *rq)
{
	return max_t(unsigned short, rq->nr_phys_segments, 1);
}

int __blk_rq_map_sg(struct request_queue *q, struct request *rq,
		struct scatterlist *sglist, struct scatterlist **last_sg);
static inline int blk_rq_map_sg(struct request_queue *q, struct request *rq,
		struct scatterlist *sglist)
{
	struct scatterlist *last_sg = NULL;

	return __blk_rq_map_sg(q, rq, sglist, &last_sg);
}
extern void blk_dump_rq_flags(struct request *, char *);

bool __must_check blk_get_queue(struct request_queue *);
struct request_queue *blk_alloc_queue(int node_id);
extern void blk_put_queue(struct request_queue *);
extern void blk_set_queue_dying(struct request_queue *);

#ifdef CONFIG_BLOCK
/*
 * blk_plug permits building a queue of related requests by holding the I/O
 * fragments for a short period. This allows merging of sequential requests
 * into single larger request. As the requests are moved from a per-task list to
 * the device's request_queue in a batch, this results in improved scalability
 * as the lock contention for request_queue lock is reduced.
 *
 * It is ok not to disable preemption when adding the request to the plug list
 * or when attempting a merge, because blk_schedule_flush_list() will only flush
 * the plug list when the task sleeps by itself. For details, please see
 * schedule() where blk_schedule_flush_plug() is called.
 */
struct blk_plug {
	struct list_head mq_list; /* blk-mq requests */
	struct list_head cb_list; /* md requires an unplug callback */
	unsigned short rq_count;
	bool multiple_queues;
	bool nowait;
};
#define BLK_MAX_REQUEST_COUNT 16
#define BLK_PLUG_FLUSH_SIZE (128 * 1024)

struct blk_plug_cb;
typedef void (*blk_plug_cb_fn)(struct blk_plug_cb *, bool);
struct blk_plug_cb {
	struct list_head list;
	blk_plug_cb_fn callback;
	void *data;
};
extern struct blk_plug_cb *blk_check_plugged(blk_plug_cb_fn unplug,
					     void *data, int size);
extern void blk_start_plug(struct blk_plug *);
extern void blk_finish_plug(struct blk_plug *);
extern void blk_flush_plug_list(struct blk_plug *, bool);

static inline void blk_flush_plug(struct task_struct *tsk)
{
	struct blk_plug *plug = tsk->plug;

	if (plug)
		blk_flush_plug_list(plug, false);
}

static inline void blk_schedule_flush_plug(struct task_struct *tsk)
{
	struct blk_plug *plug = tsk->plug;

	if (plug)
		blk_flush_plug_list(plug, true);
}

static inline bool blk_needs_flush_plug(struct task_struct *tsk)
{
	struct blk_plug *plug = tsk->plug;

	return plug &&
		 (!list_empty(&plug->mq_list) ||
		 !list_empty(&plug->cb_list));
}

int blkdev_issue_flush(struct block_device *, gfp_t);
long nr_blockdev_pages(void);
#else /* CONFIG_BLOCK */
struct blk_plug {
};

static inline void blk_start_plug(struct blk_plug *plug)
{
}

static inline void blk_finish_plug(struct blk_plug *plug)
{
}

static inline void blk_flush_plug(struct task_struct *task)
{
}

static inline void blk_schedule_flush_plug(struct task_struct *task)
{
}


static inline bool blk_needs_flush_plug(struct task_struct *tsk)
{
	return false;
}

static inline int blkdev_issue_flush(struct block_device *bdev, gfp_t gfp_mask)
{
	return 0;
}

static inline long nr_blockdev_pages(void)
{
	return 0;
}
#endif /* CONFIG_BLOCK */

extern void blk_io_schedule(void);

extern int blkdev_issue_write_same(struct block_device *bdev, sector_t sector,
		sector_t nr_sects, gfp_t gfp_mask, struct page *page);

#define BLKDEV_DISCARD_SECURE	(1 << 0)	/* issue a secure erase */

extern int blkdev_issue_discard(struct block_device *bdev, sector_t sector,
		sector_t nr_sects, gfp_t gfp_mask, unsigned long flags);
extern int __blkdev_issue_discard(struct block_device *bdev, sector_t sector,
		sector_t nr_sects, gfp_t gfp_mask, int flags,
		struct bio **biop);

#define BLKDEV_ZERO_NOUNMAP	(1 << 0)  /* do not free blocks */
#define BLKDEV_ZERO_NOFALLBACK	(1 << 1)  /* don't write explicit zeroes */

extern int __blkdev_issue_zeroout(struct block_device *bdev, sector_t sector,
		sector_t nr_sects, gfp_t gfp_mask, struct bio **biop,
		unsigned flags);
extern int blkdev_issue_zeroout(struct block_device *bdev, sector_t sector,
		sector_t nr_sects, gfp_t gfp_mask, unsigned flags);

static inline int sb_issue_discard(struct super_block *sb, sector_t block,
		sector_t nr_blocks, gfp_t gfp_mask, unsigned long flags)
{
	return blkdev_issue_discard(sb->s_bdev,
				    block << (sb->s_blocksize_bits -
					      SECTOR_SHIFT),
				    nr_blocks << (sb->s_blocksize_bits -
						  SECTOR_SHIFT),
				    gfp_mask, flags);
}
static inline int sb_issue_zeroout(struct super_block *sb, sector_t block,
		sector_t nr_blocks, gfp_t gfp_mask)
{
	return blkdev_issue_zeroout(sb->s_bdev,
				    block << (sb->s_blocksize_bits -
					      SECTOR_SHIFT),
				    nr_blocks << (sb->s_blocksize_bits -
						  SECTOR_SHIFT),
				    gfp_mask, 0);
}

extern int blk_verify_command(unsigned char *cmd, fmode_t mode);

static inline bool bdev_is_partition(struct block_device *bdev)
{
	return bdev->bd_partno;
}

enum blk_default_limits {
	BLK_MAX_SEGMENTS	= 128,
	BLK_SAFE_MAX_SECTORS	= 255,
	BLK_DEF_MAX_SECTORS	= 2560,
	BLK_MAX_SEGMENT_SIZE	= 65536,
	BLK_SEG_BOUNDARY_MASK	= 0xFFFFFFFFUL,
};

static inline unsigned long queue_segment_boundary(const struct request_queue *q)
{
	return q->limits.seg_boundary_mask;
}

static inline unsigned long queue_virt_boundary(const struct request_queue *q)
{
	return q->limits.virt_boundary_mask;
}

static inline unsigned int queue_max_sectors(const struct request_queue *q)
{
	return q->limits.max_sectors;
}

static inline unsigned int queue_max_hw_sectors(const struct request_queue *q)
{
	return q->limits.max_hw_sectors;
}

static inline unsigned short queue_max_segments(const struct request_queue *q)
{
	return q->limits.max_segments;
}

static inline unsigned short queue_max_discard_segments(const struct request_queue *q)
{
	return q->limits.max_discard_segments;
}

static inline unsigned int queue_max_segment_size(const struct request_queue *q)
{
	return q->limits.max_segment_size;
}

static inline unsigned int queue_max_zone_append_sectors(const struct request_queue *q)
{

	const struct queue_limits *l = &q->limits;

	return min(l->max_zone_append_sectors, l->max_sectors);
}

static inline unsigned queue_logical_block_size(const struct request_queue *q)
{
	int retval = 512;

	if (q && q->limits.logical_block_size)
		retval = q->limits.logical_block_size;

	return retval;
}

static inline unsigned int bdev_logical_block_size(struct block_device *bdev)
{
	return queue_logical_block_size(bdev_get_queue(bdev));
}

static inline unsigned int queue_physical_block_size(const struct request_queue *q)
{
	return q->limits.physical_block_size;
}

static inline unsigned int bdev_physical_block_size(struct block_device *bdev)
{
	return queue_physical_block_size(bdev_get_queue(bdev));
}

static inline unsigned int queue_io_min(const struct request_queue *q)
{
	return q->limits.io_min;
}

static inline int bdev_io_min(struct block_device *bdev)
{
	return queue_io_min(bdev_get_queue(bdev));
}

static inline unsigned int queue_io_opt(const struct request_queue *q)
{
	return q->limits.io_opt;
}

static inline int bdev_io_opt(struct block_device *bdev)
{
	return queue_io_opt(bdev_get_queue(bdev));
}

static inline int queue_alignment_offset(const struct request_queue *q)
{
	if (q->limits.misaligned)
		return -1;

	return q->limits.alignment_offset;
}

static inline int queue_limit_alignment_offset(struct queue_limits *lim, sector_t sector)
{
	unsigned int granularity = max(lim->physical_block_size, lim->io_min);
	unsigned int alignment = sector_div(sector, granularity >> SECTOR_SHIFT)
		<< SECTOR_SHIFT;

	return (granularity + lim->alignment_offset - alignment) % granularity;
}

static inline int bdev_alignment_offset(struct block_device *bdev)
{
	struct request_queue *q = bdev_get_queue(bdev);

	if (q->limits.misaligned)
		return -1;
<<<<<<< HEAD
	if (bdev != bdev->bd_contains)
=======
	if (bdev_is_partition(bdev))
>>>>>>> 3ad11d7a
		return queue_limit_alignment_offset(&q->limits,
				bdev->bd_part->start_sect);
	return q->limits.alignment_offset;
}

static inline int queue_discard_alignment(const struct request_queue *q)
{
	if (q->limits.discard_misaligned)
		return -1;

	return q->limits.discard_alignment;
}

static inline int queue_limit_discard_alignment(struct queue_limits *lim, sector_t sector)
{
	unsigned int alignment, granularity, offset;

	if (!lim->max_discard_sectors)
		return 0;

	/* Why are these in bytes, not sectors? */
	alignment = lim->discard_alignment >> SECTOR_SHIFT;
	granularity = lim->discard_granularity >> SECTOR_SHIFT;
	if (!granularity)
		return 0;

	/* Offset of the partition start in 'granularity' sectors */
	offset = sector_div(sector, granularity);

	/* And why do we do this modulus *again* in blkdev_issue_discard()? */
	offset = (granularity + alignment - offset) % granularity;

	/* Turn it back into bytes, gaah */
	return offset << SECTOR_SHIFT;
}

static inline int bdev_discard_alignment(struct block_device *bdev)
{
	struct request_queue *q = bdev_get_queue(bdev);

<<<<<<< HEAD
	if (bdev != bdev->bd_contains)
=======
	if (bdev_is_partition(bdev))
>>>>>>> 3ad11d7a
		return queue_limit_discard_alignment(&q->limits,
				bdev->bd_part->start_sect);
	return q->limits.discard_alignment;
}

static inline unsigned int bdev_write_same(struct block_device *bdev)
{
	struct request_queue *q = bdev_get_queue(bdev);

	if (q)
		return q->limits.max_write_same_sectors;

	return 0;
}

static inline unsigned int bdev_write_zeroes_sectors(struct block_device *bdev)
{
	struct request_queue *q = bdev_get_queue(bdev);

	if (q)
		return q->limits.max_write_zeroes_sectors;

	return 0;
}

static inline enum blk_zoned_model bdev_zoned_model(struct block_device *bdev)
{
	struct request_queue *q = bdev_get_queue(bdev);

	if (q)
		return blk_queue_zoned_model(q);

	return BLK_ZONED_NONE;
}

static inline bool bdev_is_zoned(struct block_device *bdev)
{
	struct request_queue *q = bdev_get_queue(bdev);

	if (q)
		return blk_queue_is_zoned(q);

	return false;
}

static inline sector_t bdev_zone_sectors(struct block_device *bdev)
{
	struct request_queue *q = bdev_get_queue(bdev);

	if (q)
		return blk_queue_zone_sectors(q);
	return 0;
}

static inline unsigned int bdev_max_open_zones(struct block_device *bdev)
{
	struct request_queue *q = bdev_get_queue(bdev);

	if (q)
		return queue_max_open_zones(q);
	return 0;
}

static inline unsigned int bdev_max_active_zones(struct block_device *bdev)
{
	struct request_queue *q = bdev_get_queue(bdev);

	if (q)
		return queue_max_active_zones(q);
	return 0;
}

static inline int queue_dma_alignment(const struct request_queue *q)
{
	return q ? q->dma_alignment : 511;
}

static inline int blk_rq_aligned(struct request_queue *q, unsigned long addr,
				 unsigned int len)
{
	unsigned int alignment = queue_dma_alignment(q) | q->dma_pad_mask;
	return !(addr & alignment) && !(len & alignment);
}

/* assumes size > 256 */
static inline unsigned int blksize_bits(unsigned int size)
{
	unsigned int bits = 8;
	do {
		bits++;
		size >>= 1;
	} while (size > 256);
	return bits;
}

static inline unsigned int block_size(struct block_device *bdev)
{
	return 1 << bdev->bd_inode->i_blkbits;
}

int kblockd_schedule_work(struct work_struct *work);
int kblockd_mod_delayed_work_on(int cpu, struct delayed_work *dwork, unsigned long delay);

#define MODULE_ALIAS_BLOCKDEV(major,minor) \
	MODULE_ALIAS("block-major-" __stringify(major) "-" __stringify(minor))
#define MODULE_ALIAS_BLOCKDEV_MAJOR(major) \
	MODULE_ALIAS("block-major-" __stringify(major) "-*")

#if defined(CONFIG_BLK_DEV_INTEGRITY)

enum blk_integrity_flags {
	BLK_INTEGRITY_VERIFY		= 1 << 0,
	BLK_INTEGRITY_GENERATE		= 1 << 1,
	BLK_INTEGRITY_DEVICE_CAPABLE	= 1 << 2,
	BLK_INTEGRITY_IP_CHECKSUM	= 1 << 3,
};

struct blk_integrity_iter {
	void			*prot_buf;
	void			*data_buf;
	sector_t		seed;
	unsigned int		data_size;
	unsigned short		interval;
	const char		*disk_name;
};

typedef blk_status_t (integrity_processing_fn) (struct blk_integrity_iter *);
typedef void (integrity_prepare_fn) (struct request *);
typedef void (integrity_complete_fn) (struct request *, unsigned int);

struct blk_integrity_profile {
	integrity_processing_fn		*generate_fn;
	integrity_processing_fn		*verify_fn;
	integrity_prepare_fn		*prepare_fn;
	integrity_complete_fn		*complete_fn;
	const char			*name;
};

extern void blk_integrity_register(struct gendisk *, struct blk_integrity *);
extern void blk_integrity_unregister(struct gendisk *);
extern int blk_integrity_compare(struct gendisk *, struct gendisk *);
extern int blk_rq_map_integrity_sg(struct request_queue *, struct bio *,
				   struct scatterlist *);
extern int blk_rq_count_integrity_sg(struct request_queue *, struct bio *);

static inline struct blk_integrity *blk_get_integrity(struct gendisk *disk)
{
	struct blk_integrity *bi = &disk->queue->integrity;

	if (!bi->profile)
		return NULL;

	return bi;
}

static inline
struct blk_integrity *bdev_get_integrity(struct block_device *bdev)
{
	return blk_get_integrity(bdev->bd_disk);
}

static inline bool
blk_integrity_queue_supports_integrity(struct request_queue *q)
{
	return q->integrity.profile;
}

static inline bool blk_integrity_rq(struct request *rq)
{
	return rq->cmd_flags & REQ_INTEGRITY;
}

static inline void blk_queue_max_integrity_segments(struct request_queue *q,
						    unsigned int segs)
{
	q->limits.max_integrity_segments = segs;
}

static inline unsigned short
queue_max_integrity_segments(const struct request_queue *q)
{
	return q->limits.max_integrity_segments;
}

/**
 * bio_integrity_intervals - Return number of integrity intervals for a bio
 * @bi:		blk_integrity profile for device
 * @sectors:	Size of the bio in 512-byte sectors
 *
 * Description: The block layer calculates everything in 512 byte
 * sectors but integrity metadata is done in terms of the data integrity
 * interval size of the storage device.  Convert the block layer sectors
 * to the appropriate number of integrity intervals.
 */
static inline unsigned int bio_integrity_intervals(struct blk_integrity *bi,
						   unsigned int sectors)
{
	return sectors >> (bi->interval_exp - 9);
}

static inline unsigned int bio_integrity_bytes(struct blk_integrity *bi,
					       unsigned int sectors)
{
	return bio_integrity_intervals(bi, sectors) * bi->tuple_size;
}

/*
 * Return the first bvec that contains integrity data.  Only drivers that are
 * limited to a single integrity segment should use this helper.
 */
static inline struct bio_vec *rq_integrity_vec(struct request *rq)
{
	if (WARN_ON_ONCE(queue_max_integrity_segments(rq->q) > 1))
		return NULL;
	return rq->bio->bi_integrity->bip_vec;
}

#else /* CONFIG_BLK_DEV_INTEGRITY */

struct bio;
struct block_device;
struct gendisk;
struct blk_integrity;

static inline int blk_integrity_rq(struct request *rq)
{
	return 0;
}
static inline int blk_rq_count_integrity_sg(struct request_queue *q,
					    struct bio *b)
{
	return 0;
}
static inline int blk_rq_map_integrity_sg(struct request_queue *q,
					  struct bio *b,
					  struct scatterlist *s)
{
	return 0;
}
static inline struct blk_integrity *bdev_get_integrity(struct block_device *b)
{
	return NULL;
}
static inline struct blk_integrity *blk_get_integrity(struct gendisk *disk)
{
	return NULL;
}
static inline bool
blk_integrity_queue_supports_integrity(struct request_queue *q)
{
	return false;
}
static inline int blk_integrity_compare(struct gendisk *a, struct gendisk *b)
{
	return 0;
}
static inline void blk_integrity_register(struct gendisk *d,
					 struct blk_integrity *b)
{
}
static inline void blk_integrity_unregister(struct gendisk *d)
{
}
static inline void blk_queue_max_integrity_segments(struct request_queue *q,
						    unsigned int segs)
{
}
static inline unsigned short queue_max_integrity_segments(const struct request_queue *q)
{
	return 0;
}

static inline unsigned int bio_integrity_intervals(struct blk_integrity *bi,
						   unsigned int sectors)
{
	return 0;
}

static inline unsigned int bio_integrity_bytes(struct blk_integrity *bi,
					       unsigned int sectors)
{
	return 0;
}

static inline struct bio_vec *rq_integrity_vec(struct request *rq)
{
	return NULL;
}

#endif /* CONFIG_BLK_DEV_INTEGRITY */

#ifdef CONFIG_BLK_INLINE_ENCRYPTION

bool blk_ksm_register(struct blk_keyslot_manager *ksm, struct request_queue *q);

void blk_ksm_unregister(struct request_queue *q);

#else /* CONFIG_BLK_INLINE_ENCRYPTION */

static inline bool blk_ksm_register(struct blk_keyslot_manager *ksm,
				    struct request_queue *q)
{
	return true;
}

static inline void blk_ksm_unregister(struct request_queue *q) { }

#endif /* CONFIG_BLK_INLINE_ENCRYPTION */


struct block_device_operations {
	blk_qc_t (*submit_bio) (struct bio *bio);
	int (*open) (struct block_device *, fmode_t);
	void (*release) (struct gendisk *, fmode_t);
	int (*rw_page)(struct block_device *, sector_t, struct page *, unsigned int);
	int (*ioctl) (struct block_device *, fmode_t, unsigned, unsigned long);
	int (*compat_ioctl) (struct block_device *, fmode_t, unsigned, unsigned long);
	unsigned int (*check_events) (struct gendisk *disk,
				      unsigned int clearing);
	void (*unlock_native_capacity) (struct gendisk *);
	int (*revalidate_disk) (struct gendisk *);
	int (*getgeo)(struct block_device *, struct hd_geometry *);
	/* this callback is with swap_lock and sometimes page table lock held */
	void (*swap_slot_free_notify) (struct block_device *, unsigned long);
	int (*report_zones)(struct gendisk *, sector_t sector,
			unsigned int nr_zones, report_zones_cb cb, void *data);
	char *(*devnode)(struct gendisk *disk, umode_t *mode);
	struct module *owner;
	const struct pr_ops *pr_ops;
};

#ifdef CONFIG_COMPAT
extern int blkdev_compat_ptr_ioctl(struct block_device *, fmode_t,
				      unsigned int, unsigned long);
#else
#define blkdev_compat_ptr_ioctl NULL
#endif

extern int __blkdev_driver_ioctl(struct block_device *, fmode_t, unsigned int,
				 unsigned long);
extern int bdev_read_page(struct block_device *, sector_t, struct page *);
extern int bdev_write_page(struct block_device *, sector_t, struct page *,
						struct writeback_control *);

#ifdef CONFIG_BLK_DEV_ZONED
bool blk_req_needs_zone_write_lock(struct request *rq);
bool blk_req_zone_write_trylock(struct request *rq);
void __blk_req_zone_write_lock(struct request *rq);
void __blk_req_zone_write_unlock(struct request *rq);

static inline void blk_req_zone_write_lock(struct request *rq)
{
	if (blk_req_needs_zone_write_lock(rq))
		__blk_req_zone_write_lock(rq);
}

static inline void blk_req_zone_write_unlock(struct request *rq)
{
	if (rq->rq_flags & RQF_ZONE_WRITE_LOCKED)
		__blk_req_zone_write_unlock(rq);
}

static inline bool blk_req_zone_is_write_locked(struct request *rq)
{
	return rq->q->seq_zones_wlock &&
		test_bit(blk_rq_zone_no(rq), rq->q->seq_zones_wlock);
}

static inline bool blk_req_can_dispatch_to_zone(struct request *rq)
{
	if (!blk_req_needs_zone_write_lock(rq))
		return true;
	return !blk_req_zone_is_write_locked(rq);
}
#else
static inline bool blk_req_needs_zone_write_lock(struct request *rq)
{
	return false;
}

static inline void blk_req_zone_write_lock(struct request *rq)
{
}

static inline void blk_req_zone_write_unlock(struct request *rq)
{
}
static inline bool blk_req_zone_is_write_locked(struct request *rq)
{
	return false;
}

static inline bool blk_req_can_dispatch_to_zone(struct request *rq)
{
	return true;
}
#endif /* CONFIG_BLK_DEV_ZONED */

static inline void blk_wake_io_task(struct task_struct *waiter)
{
	/*
	 * If we're polling, the task itself is doing the completions. For
	 * that case, we don't need to signal a wakeup, it's enough to just
	 * mark us as RUNNING.
	 */
	if (waiter == current)
		__set_current_state(TASK_RUNNING);
	else
		wake_up_process(waiter);
}

unsigned long disk_start_io_acct(struct gendisk *disk, unsigned int sectors,
		unsigned int op);
void disk_end_io_acct(struct gendisk *disk, unsigned int op,
		unsigned long start_time);

unsigned long part_start_io_acct(struct gendisk *disk, struct hd_struct **part,
				 struct bio *bio);
void part_end_io_acct(struct hd_struct *part, struct bio *bio,
		      unsigned long start_time);

/**
 * bio_start_io_acct - start I/O accounting for bio based drivers
 * @bio:	bio to start account for
 *
 * Returns the start time that should be passed back to bio_end_io_acct().
 */
static inline unsigned long bio_start_io_acct(struct bio *bio)
{
	return disk_start_io_acct(bio->bi_disk, bio_sectors(bio), bio_op(bio));
}

/**
 * bio_end_io_acct - end I/O accounting for bio based drivers
 * @bio:	bio to end account for
 * @start:	start time returned by bio_start_io_acct()
 */
static inline void bio_end_io_acct(struct bio *bio, unsigned long start_time)
{
	return disk_end_io_acct(bio->bi_disk, bio_op(bio), start_time);
}

int bdev_read_only(struct block_device *bdev);
int set_blocksize(struct block_device *bdev, int size);

const char *bdevname(struct block_device *bdev, char *buffer);
struct block_device *lookup_bdev(const char *);

void blkdev_show(struct seq_file *seqf, off_t offset);

#define BDEVNAME_SIZE	32	/* Largest string for a blockdev identifier */
#define BDEVT_SIZE	10	/* Largest string for MAJ:MIN for blkdev */
#ifdef CONFIG_BLOCK
#define BLKDEV_MAJOR_MAX	512
#else
#define BLKDEV_MAJOR_MAX	0
#endif

struct block_device *blkdev_get_by_path(const char *path, fmode_t mode,
		void *holder);
struct block_device *blkdev_get_by_dev(dev_t dev, fmode_t mode, void *holder);
int bd_prepare_to_claim(struct block_device *bdev, struct block_device *whole,
		void *holder);
void bd_abort_claiming(struct block_device *bdev, struct block_device *whole,
		void *holder);
void blkdev_put(struct block_device *bdev, fmode_t mode);

struct block_device *I_BDEV(struct inode *inode);
struct block_device *bdget_part(struct hd_struct *part);
struct block_device *bdgrab(struct block_device *bdev);
void bdput(struct block_device *);

#ifdef CONFIG_BLOCK
void invalidate_bdev(struct block_device *bdev);
int truncate_bdev_range(struct block_device *bdev, fmode_t mode, loff_t lstart,
			loff_t lend);
int sync_blockdev(struct block_device *bdev);
#else
static inline void invalidate_bdev(struct block_device *bdev)
{
}
static inline int truncate_bdev_range(struct block_device *bdev, fmode_t mode,
				      loff_t lstart, loff_t lend)
{
	return 0;
}
static inline int sync_blockdev(struct block_device *bdev)
{
	return 0;
}
#endif
int fsync_bdev(struct block_device *bdev);

struct super_block *freeze_bdev(struct block_device *bdev);
int thaw_bdev(struct block_device *bdev, struct super_block *sb);

#endif /* _LINUX_BLKDEV_H */<|MERGE_RESOLUTION|>--- conflicted
+++ resolved
@@ -1483,11 +1483,7 @@
 
 	if (q->limits.misaligned)
 		return -1;
-<<<<<<< HEAD
-	if (bdev != bdev->bd_contains)
-=======
 	if (bdev_is_partition(bdev))
->>>>>>> 3ad11d7a
 		return queue_limit_alignment_offset(&q->limits,
 				bdev->bd_part->start_sect);
 	return q->limits.alignment_offset;
@@ -1528,11 +1524,7 @@
 {
 	struct request_queue *q = bdev_get_queue(bdev);
 
-<<<<<<< HEAD
-	if (bdev != bdev->bd_contains)
-=======
 	if (bdev_is_partition(bdev))
->>>>>>> 3ad11d7a
 		return queue_limit_discard_alignment(&q->limits,
 				bdev->bd_part->start_sect);
 	return q->limits.discard_alignment;
