/* SPDX-License-Identifier: GPL-2.0-only */
#ifndef _LINUX_EXPORT_H
#define _LINUX_EXPORT_H

/*
 * Export symbols from the kernel to modules.  Forked from module.h
 * to reduce the amount of pointless cruft we feed to gcc when only
 * exporting a simple symbol or two.
 *
 * Try not to add #includes here.  It slows compilation and makes kernel
 * hackers place grumpy comments in header files.
 */

#ifndef __ASSEMBLY__
#ifdef MODULE
extern struct module __this_module;
#define THIS_MODULE (&__this_module)
#else
#define THIS_MODULE ((struct module *)0)
#endif

#ifdef CONFIG_MODVERSIONS
/* Mark the CRC weak since genksyms apparently decides not to
 * generate a checksums for some symbols */
#if defined(CONFIG_MODULE_REL_CRCS)
#define __CRC_SYMBOL(sym, sec)						\
	asm("	.section \"___kcrctab" sec "+" #sym "\", \"a\"	\n"	\
	    "	.weak	__crc_" #sym "				\n"	\
	    "	.long	__crc_" #sym " - .			\n"	\
	    "	.previous					\n")
#else
#define __CRC_SYMBOL(sym, sec)						\
	asm("	.section \"___kcrctab" sec "+" #sym "\", \"a\"	\n"	\
	    "	.weak	__crc_" #sym "				\n"	\
	    "	.long	__crc_" #sym "				\n"	\
	    "	.previous					\n")
#endif
#else
#define __CRC_SYMBOL(sym, sec)
#endif

#ifdef CONFIG_HAVE_ARCH_PREL32_RELOCATIONS
#include <linux/compiler.h>
/*
 * Emit the ksymtab entry as a pair of relative references: this reduces
 * the size by half on 64-bit architectures, and eliminates the need for
 * absolute relocations that require runtime processing on relocatable
 * kernels.
 */
#define __KSYMTAB_ENTRY_NS(sym, sec)					\
	__ADDRESSABLE(sym)						\
	asm("	.section \"___ksymtab" sec "+" #sym "\", \"a\"	\n"	\
	    "	.balign	4					\n"	\
<<<<<<< HEAD
	    "__ksymtab_" #ns NS_SEPARATOR #sym ":		\n"	\
=======
	    "__ksymtab_" #sym ":				\n"	\
>>>>>>> b08baef0
	    "	.long	" #sym "- .				\n"	\
	    "	.long	__kstrtab_" #sym "- .			\n"	\
	    "	.long	__kstrtabns_" #sym "- .			\n"	\
	    "	.previous					\n")

#define __KSYMTAB_ENTRY(sym, sec)					\
	__ADDRESSABLE(sym)						\
	asm("	.section \"___ksymtab" sec "+" #sym "\", \"a\"	\n"	\
	    "	.balign 4					\n"	\
	    "__ksymtab_" #sym ":				\n"	\
	    "	.long	" #sym "- .				\n"	\
	    "	.long	__kstrtab_" #sym "- .			\n"	\
	    "	.long	0					\n"	\
	    "	.previous					\n")

struct kernel_symbol {
	int value_offset;
	int name_offset;
	int namespace_offset;
};
#else
<<<<<<< HEAD
#define __KSYMTAB_ENTRY_NS(sym, sec, ns)				\
	static const struct kernel_symbol __ksymtab_##sym##__##ns	\
	asm("__ksymtab_" #ns NS_SEPARATOR #sym)				\
=======
#define __KSYMTAB_ENTRY_NS(sym, sec)					\
	static const struct kernel_symbol __ksymtab_##sym		\
>>>>>>> b08baef0
	__attribute__((section("___ksymtab" sec "+" #sym), used))	\
	__aligned(sizeof(void *))					\
	= { (unsigned long)&sym, __kstrtab_##sym, __kstrtabns_##sym }

#define __KSYMTAB_ENTRY(sym, sec)					\
	static const struct kernel_symbol __ksymtab_##sym		\
	__attribute__((section("___ksymtab" sec "+" #sym), used))	\
	__aligned(sizeof(void *))					\
	= { (unsigned long)&sym, __kstrtab_##sym, NULL }

struct kernel_symbol {
	unsigned long value;
	const char *name;
	const char *namespace;
};
#endif

#ifdef __GENKSYMS__

#define ___EXPORT_SYMBOL(sym,sec)	__GENKSYMS_EXPORT_SYMBOL(sym)
#define ___EXPORT_SYMBOL_NS(sym,sec,ns)	__GENKSYMS_EXPORT_SYMBOL(sym)

#else

#define ___export_symbol_common(sym, sec)				\
	extern typeof(sym) sym;						\
	__CRC_SYMBOL(sym, sec);						\
	static const char __kstrtab_##sym[]				\
	__attribute__((section("__ksymtab_strings"), used, aligned(1)))	\
	= #sym								\

/* For every exported symbol, place a struct in the __ksymtab section */
#define ___EXPORT_SYMBOL_NS(sym, sec, ns)				\
	___export_symbol_common(sym, sec);				\
	static const char __kstrtabns_##sym[]				\
	__attribute__((section("__ksymtab_strings"), used, aligned(1)))	\
	= #ns;								\
	__KSYMTAB_ENTRY_NS(sym, sec)

#define ___EXPORT_SYMBOL(sym, sec)					\
	___export_symbol_common(sym, sec);				\
	__KSYMTAB_ENTRY(sym, sec)

#endif

#if !defined(CONFIG_MODULES) || defined(__DISABLE_EXPORTS)

/*
 * Allow symbol exports to be disabled completely so that C code may
 * be reused in other execution contexts such as the UEFI stub or the
 * decompressor.
 */
#define __EXPORT_SYMBOL_NS(sym, sec, ns)
#define __EXPORT_SYMBOL(sym, sec)

#elif defined(CONFIG_TRIM_UNUSED_KSYMS)

#include <generated/autoksyms.h>

/*
 * For fine grained build dependencies, we want to tell the build system
 * about each possible exported symbol even if they're not actually exported.
 * We use a symbol pattern __ksym_marker_<symbol> that the build system filters
 * from the $(NM) output (see scripts/gen_ksymdeps.sh). These symbols are
 * discarded in the final link stage.
 */
#define __ksym_marker(sym)	\
	static int __ksym_marker_##sym[0] __section(".discard.ksym") __used

#define __EXPORT_SYMBOL(sym, sec)				\
	__ksym_marker(sym);					\
	__cond_export_sym(sym, sec, __is_defined(__KSYM_##sym))
#define __cond_export_sym(sym, sec, conf)			\
	___cond_export_sym(sym, sec, conf)
#define ___cond_export_sym(sym, sec, enabled)			\
	__cond_export_sym_##enabled(sym, sec)
#define __cond_export_sym_1(sym, sec) ___EXPORT_SYMBOL(sym, sec)
#define __cond_export_sym_0(sym, sec) /* nothing */

#define __EXPORT_SYMBOL_NS(sym, sec, ns)				\
	__ksym_marker(sym);						\
	__cond_export_ns_sym(sym, sec, ns, __is_defined(__KSYM_##sym))
#define __cond_export_ns_sym(sym, sec, ns, conf)			\
	___cond_export_ns_sym(sym, sec, ns, conf)
#define ___cond_export_ns_sym(sym, sec, ns, enabled)			\
	__cond_export_ns_sym_##enabled(sym, sec, ns)
#define __cond_export_ns_sym_1(sym, sec, ns) ___EXPORT_SYMBOL_NS(sym, sec, ns)
#define __cond_export_ns_sym_0(sym, sec, ns) /* nothing */

#else

#define __EXPORT_SYMBOL_NS(sym,sec,ns)	___EXPORT_SYMBOL_NS(sym,sec,ns)
#define __EXPORT_SYMBOL(sym,sec)	___EXPORT_SYMBOL(sym,sec)

#endif /* CONFIG_MODULES */

#ifdef DEFAULT_SYMBOL_NAMESPACE
#undef __EXPORT_SYMBOL
#define __EXPORT_SYMBOL(sym, sec)				\
	__EXPORT_SYMBOL_NS(sym, sec, DEFAULT_SYMBOL_NAMESPACE)
#endif

#define EXPORT_SYMBOL(sym)		__EXPORT_SYMBOL(sym, "")
#define EXPORT_SYMBOL_GPL(sym)		__EXPORT_SYMBOL(sym, "_gpl")
#define EXPORT_SYMBOL_GPL_FUTURE(sym)	__EXPORT_SYMBOL(sym, "_gpl_future")
#define EXPORT_SYMBOL_NS(sym, ns)	__EXPORT_SYMBOL_NS(sym, "", ns)
#define EXPORT_SYMBOL_NS_GPL(sym, ns)	__EXPORT_SYMBOL_NS(sym, "_gpl", ns)

#ifdef CONFIG_UNUSED_SYMBOLS
#define EXPORT_UNUSED_SYMBOL(sym)	__EXPORT_SYMBOL(sym, "_unused")
#define EXPORT_UNUSED_SYMBOL_GPL(sym)	__EXPORT_SYMBOL(sym, "_unused_gpl")
#else
#define EXPORT_UNUSED_SYMBOL(sym)
#define EXPORT_UNUSED_SYMBOL_GPL(sym)
#endif

#endif /* !__ASSEMBLY__ */

#endif /* _LINUX_EXPORT_H */<|MERGE_RESOLUTION|>--- conflicted
+++ resolved
@@ -51,11 +51,7 @@
 	__ADDRESSABLE(sym)						\
 	asm("	.section \"___ksymtab" sec "+" #sym "\", \"a\"	\n"	\
 	    "	.balign	4					\n"	\
-<<<<<<< HEAD
-	    "__ksymtab_" #ns NS_SEPARATOR #sym ":		\n"	\
-=======
 	    "__ksymtab_" #sym ":				\n"	\
->>>>>>> b08baef0
 	    "	.long	" #sym "- .				\n"	\
 	    "	.long	__kstrtab_" #sym "- .			\n"	\
 	    "	.long	__kstrtabns_" #sym "- .			\n"	\
@@ -77,14 +73,8 @@
 	int namespace_offset;
 };
 #else
-<<<<<<< HEAD
-#define __KSYMTAB_ENTRY_NS(sym, sec, ns)				\
-	static const struct kernel_symbol __ksymtab_##sym##__##ns	\
-	asm("__ksymtab_" #ns NS_SEPARATOR #sym)				\
-=======
 #define __KSYMTAB_ENTRY_NS(sym, sec)					\
 	static const struct kernel_symbol __ksymtab_##sym		\
->>>>>>> b08baef0
 	__attribute__((section("___ksymtab" sec "+" #sym), used))	\
 	__aligned(sizeof(void *))					\
 	= { (unsigned long)&sym, __kstrtab_##sym, __kstrtabns_##sym }
