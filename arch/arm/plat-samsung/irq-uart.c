/* arch/arm/plat-samsung/irq-uart.c
 *	originally part of arch/arm/plat-s3c64xx/irq.c
 *
 * Copyright 2008 Openmoko, Inc.
 * Copyright 2008 Simtec Electronics
 *      Ben Dooks <ben@simtec.co.uk>
 *      http://armlinux.simtec.co.uk/
 *
 * Samsung- UART Interrupt handling
 *
 * This program is free software; you can redistribute it and/or modify
 * it under the terms of the GNU General Public License version 2 as
 * published by the Free Software Foundation.
 */

#include <linux/kernel.h>
#include <linux/interrupt.h>
#include <linux/serial_core.h>
#include <linux/irq.h>
#include <linux/io.h>

#include <mach/map.h>
#include <plat/irq-uart.h>
#include <plat/regs-serial.h>
#include <plat/cpu.h>

/* Note, we make use of the fact that the parent IRQs, IRQ_UART[0..3]
 * are consecutive when looking up the interrupt in the demux routines.
 */
static void s3c_irq_demux_uart(unsigned int irq, struct irq_desc *desc)
{
	struct s3c_uart_irq *uirq = desc->irq_data.handler_data;
	u32 pend = __raw_readl(uirq->regs + S3C64XX_UINTP);
	int base = uirq->base_irq;

	if (pend & (1 << 0))
		generic_handle_irq(base);
	if (pend & (1 << 1))
		generic_handle_irq(base + 1);
	if (pend & (1 << 2))
		generic_handle_irq(base + 2);
	if (pend & (1 << 3))
		generic_handle_irq(base + 3);
}

static void __init s3c_init_uart_irq(struct s3c_uart_irq *uirq)
{
	void __iomem *reg_base = uirq->regs;
	struct irq_chip_generic *gc;
	struct irq_chip_type *ct;

	/* mask all interrupts at the start. */
	__raw_writel(0xf, reg_base + S3C64XX_UINTM);

<<<<<<< HEAD
	for (offs = 0; offs < 3; offs++) {
		irq = uirq->base_irq + offs;

		irq_set_chip_and_handler(irq, &s3c_irq_uart, handle_level_irq);
		irq_set_chip_data(irq, uirq);
		set_irq_flags(irq, IRQF_VALID);
	}
=======
	gc = irq_alloc_generic_chip("s3c-uart", 1, uirq->base_irq, reg_base,
				    handle_level_irq);
	ct = gc->chip_types;
	ct->chip.irq_ack = irq_gc_ack;
	ct->chip.irq_mask = irq_gc_mask_set_bit;
	ct->chip.irq_unmask = irq_gc_mask_clr_bit;
	ct->regs.ack = S3C64XX_UINTP;
	ct->regs.mask = S3C64XX_UINTM;
	irq_setup_generic_chip(gc, IRQ_MSK(4), IRQ_GC_INIT_MASK_CACHE,
			       IRQ_NOREQUEST | IRQ_NOPROBE, 0);
>>>>>>> d762f438

	irq_set_handler_data(uirq->parent_irq, uirq);
	irq_set_chained_handler(uirq->parent_irq, s3c_irq_demux_uart);
}

/**
 * s3c_init_uart_irqs() - initialise UART IRQs and the necessary demuxing
 * @irq: The interrupt data for registering
 * @nr_irqs: The number of interrupt descriptions in @irq.
 *
 * Register the UART interrupts specified by @irq including the demuxing
 * routines. This supports the S3C6400 and newer style of devices.
 */
void __init s3c_init_uart_irqs(struct s3c_uart_irq *irq, unsigned int nr_irqs)
{
	for (; nr_irqs > 0; nr_irqs--, irq++)
		s3c_init_uart_irq(irq);
}<|MERGE_RESOLUTION|>--- conflicted
+++ resolved
@@ -52,15 +52,6 @@
 	/* mask all interrupts at the start. */
 	__raw_writel(0xf, reg_base + S3C64XX_UINTM);
 
-<<<<<<< HEAD
-	for (offs = 0; offs < 3; offs++) {
-		irq = uirq->base_irq + offs;
-
-		irq_set_chip_and_handler(irq, &s3c_irq_uart, handle_level_irq);
-		irq_set_chip_data(irq, uirq);
-		set_irq_flags(irq, IRQF_VALID);
-	}
-=======
 	gc = irq_alloc_generic_chip("s3c-uart", 1, uirq->base_irq, reg_base,
 				    handle_level_irq);
 	ct = gc->chip_types;
@@ -71,7 +62,6 @@
 	ct->regs.mask = S3C64XX_UINTM;
 	irq_setup_generic_chip(gc, IRQ_MSK(4), IRQ_GC_INIT_MASK_CACHE,
 			       IRQ_NOREQUEST | IRQ_NOPROBE, 0);
->>>>>>> d762f438
 
 	irq_set_handler_data(uirq->parent_irq, uirq);
 	irq_set_chained_handler(uirq->parent_irq, s3c_irq_demux_uart);
