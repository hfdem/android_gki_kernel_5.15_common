--- conflicted
+++ resolved
@@ -203,11 +203,7 @@
 				reg = <0x1e787000 0x40>;
 				reg-shift = <2>;
 				interrupts = <8>;
-<<<<<<< HEAD
-				clocks = <&clk_uart>;
-=======
 				clocks = <&syscon ASPEED_CLK_APB>;
->>>>>>> 9a288ba7
 				no-loopback-test;
 				status = "disabled";
 			};
