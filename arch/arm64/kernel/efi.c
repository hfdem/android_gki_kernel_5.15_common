// SPDX-License-Identifier: GPL-2.0-only
/*
 * Extensible Firmware Interface
 *
 * Based on Extensible Firmware Interface Specification version 2.4
 *
 * Copyright (C) 2013, 2014 Linaro Ltd.
 */

#include <linux/efi.h>
#include <linux/init.h>

#include <asm/efi.h>

static bool region_is_misaligned(const efi_memory_desc_t *md)
{
	if (PAGE_SIZE == EFI_PAGE_SIZE)
		return false;
	return !PAGE_ALIGNED(md->phys_addr) ||
	       !PAGE_ALIGNED(md->num_pages << EFI_PAGE_SHIFT);
}

/*
 * Only regions of type EFI_RUNTIME_SERVICES_CODE need to be
 * executable, everything else can be mapped with the XN bits
 * set. Also take the new (optional) RO/XP bits into account.
 */
static __init pteval_t create_mapping_protection(efi_memory_desc_t *md)
{
	u64 attr = md->attribute;
	u32 type = md->type;

	if (type == EFI_MEMORY_MAPPED_IO)
		return PROT_DEVICE_nGnRE;

	if (region_is_misaligned(md)) {
		static bool __initdata code_is_misaligned;

		/*
		 * Regions that are not aligned to the OS page size cannot be
		 * mapped with strict permissions, as those might interfere
		 * with the permissions that are needed by the adjacent
		 * region's mapping. However, if we haven't encountered any
		 * misaligned runtime code regions so far, we can safely use
		 * non-executable permissions for non-code regions.
		 */
		code_is_misaligned |= (type == EFI_RUNTIME_SERVICES_CODE);

		return code_is_misaligned ? pgprot_val(PAGE_KERNEL_EXEC)
					  : pgprot_val(PAGE_KERNEL);
	}

	/* R-- */
	if ((attr & (EFI_MEMORY_XP | EFI_MEMORY_RO)) ==
	    (EFI_MEMORY_XP | EFI_MEMORY_RO))
		return pgprot_val(PAGE_KERNEL_RO);

	/* R-X */
	if (attr & EFI_MEMORY_RO)
		return pgprot_val(PAGE_KERNEL_ROX);

	/* RW- */
	if (((attr & (EFI_MEMORY_RP | EFI_MEMORY_WP | EFI_MEMORY_XP)) ==
	     EFI_MEMORY_XP) ||
	    type != EFI_RUNTIME_SERVICES_CODE)
		return pgprot_val(PAGE_KERNEL);

	/* RWX */
	return pgprot_val(PAGE_KERNEL_EXEC);
}

/* we will fill this structure from the stub, so don't put it in .bss */
struct screen_info screen_info __section(".data");
EXPORT_SYMBOL(screen_info);

int __init efi_create_mapping(struct mm_struct *mm, efi_memory_desc_t *md)
{
	pteval_t prot_val = create_mapping_protection(md);
	bool page_mappings_only = (md->type == EFI_RUNTIME_SERVICES_CODE ||
				   md->type == EFI_RUNTIME_SERVICES_DATA);

	/*
	 * If this region is not aligned to the page size used by the OS, the
	 * mapping will be rounded outwards, and may end up sharing a page
	 * frame with an adjacent runtime memory region. Given that the page
	 * table descriptor covering the shared page will be rewritten when the
	 * adjacent region gets mapped, we must avoid block mappings here so we
	 * don't have to worry about splitting them when that happens.
	 */
	if (region_is_misaligned(md))
		page_mappings_only = true;

	create_pgd_mapping(mm, md->phys_addr, md->virt_addr,
			   md->num_pages << EFI_PAGE_SHIFT,
			   __pgprot(prot_val | PTE_NG), page_mappings_only);
	return 0;
}

static int __init set_permissions(pte_t *ptep, unsigned long addr, void *data)
{
	efi_memory_desc_t *md = data;
	pte_t pte = READ_ONCE(*ptep);

	if (md->attribute & EFI_MEMORY_RO)
		pte = set_pte_bit(pte, __pgprot(PTE_RDONLY));
	if (md->attribute & EFI_MEMORY_XP)
		pte = set_pte_bit(pte, __pgprot(PTE_PXN));
	set_pte(ptep, pte);
	return 0;
}

int __init efi_set_mapping_permissions(struct mm_struct *mm,
				       efi_memory_desc_t *md)
{
	BUG_ON(md->type != EFI_RUNTIME_SERVICES_CODE &&
	       md->type != EFI_RUNTIME_SERVICES_DATA);

	if (region_is_misaligned(md))
		return 0;

	/*
	 * Calling apply_to_page_range() is only safe on regions that are
	 * guaranteed to be mapped down to pages. Since we are only called
	 * for regions that have been mapped using efi_create_mapping() above
	 * (and this is checked by the generic Memory Attributes table parsing
	 * routines), there is no need to check that again here.
	 */
	return apply_to_page_range(mm, md->virt_addr,
				   md->num_pages << EFI_PAGE_SHIFT,
				   set_permissions, md);
}

/*
 * UpdateCapsule() depends on the system being shutdown via
 * ResetSystem().
 */
bool efi_poweroff_required(void)
{
	return efi_enabled(EFI_RUNTIME_SERVICES);
}

asmlinkage efi_status_t efi_handle_corrupted_x18(efi_status_t s, const char *f)
{
	pr_err_ratelimited(FW_BUG "register x18 corrupted by EFI %s\n", f);
	return s;
}

<<<<<<< HEAD
DEFINE_RAW_SPINLOCK(efi_rt_lock);
=======
DEFINE_SPINLOCK(efi_rt_lock);
>>>>>>> 5448b2fd

asmlinkage u64 *efi_rt_stack_top __ro_after_init;

/* EFI requires 8 KiB of stack space for runtime services */
static_assert(THREAD_SIZE >= SZ_8K);

static int __init arm64_efi_rt_init(void)
{
	void *p;

	if (!efi_enabled(EFI_RUNTIME_SERVICES))
		return 0;

	p = __vmalloc_node(THREAD_SIZE, THREAD_ALIGN, GFP_KERNEL,
			   NUMA_NO_NODE, &&l);
l:	if (!p) {
		pr_warn("Failed to allocate EFI runtime stack\n");
		clear_bit(EFI_RUNTIME_SERVICES, &efi.flags);
		return -ENOMEM;
	}

	efi_rt_stack_top = p + THREAD_SIZE;
	return 0;
}
core_initcall(arm64_efi_rt_init);<|MERGE_RESOLUTION|>--- conflicted
+++ resolved
@@ -145,11 +145,7 @@
 	return s;
 }
 
-<<<<<<< HEAD
 DEFINE_RAW_SPINLOCK(efi_rt_lock);
-=======
-DEFINE_SPINLOCK(efi_rt_lock);
->>>>>>> 5448b2fd
 
 asmlinkage u64 *efi_rt_stack_top __ro_after_init;
 
