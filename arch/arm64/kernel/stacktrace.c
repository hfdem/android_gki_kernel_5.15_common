// SPDX-License-Identifier: GPL-2.0-only
/*
 * Stack tracing support
 *
 * Copyright (C) 2012 ARM Ltd.
 */
#include <linux/kernel.h>
#include <linux/export.h>
#include <linux/ftrace.h>
#include <linux/kprobes.h>
#include <linux/sched.h>
#include <linux/sched/debug.h>
#include <linux/sched/task_stack.h>
#include <linux/stacktrace.h>

#include <asm/irq.h>
#include <asm/pointer_auth.h>
#include <asm/stack_pointer.h>
#include <asm/stacktrace.h>

/*
 * AArch64 PCS assigns the frame pointer to x29.
 *
 * A simple function prologue looks like this:
 * 	sub	sp, sp, #0x10
 *   	stp	x29, x30, [sp]
 *	mov	x29, sp
 *
 * A simple function epilogue looks like this:
 *	mov	sp, x29
 *	ldp	x29, x30, [sp]
 *	add	sp, sp, #0x10
 */


notrace void start_backtrace(struct stackframe *frame, unsigned long fp,
		     unsigned long pc)
{
	frame->fp = fp;
	frame->pc = pc;
#ifdef CONFIG_FUNCTION_GRAPH_TRACER
	frame->graph = 0;
#endif

	/*
	 * Prime the first unwind.
	 *
	 * In unwind_frame() we'll check that the FP points to a valid stack,
	 * which can't be STACK_TYPE_UNKNOWN, and the first unwind will be
	 * treated as a transition to whichever stack that happens to be. The
	 * prev_fp value won't be used, but we set it to 0 such that it is
	 * definitely not an accessible stack address.
	 */
	bitmap_zero(frame->stacks_done, __NR_STACK_TYPES);
	frame->prev_fp = 0;
	frame->prev_type = STACK_TYPE_UNKNOWN;
}
<<<<<<< HEAD
EXPORT_SYMBOL_GPL(start_backtrace);
=======
NOKPROBE_SYMBOL(start_backtrace);
>>>>>>> efe3167e

/*
 * Unwind from one frame record (A) to the next frame record (B).
 *
 * We terminate early if the location of B indicates a malformed chain of frame
 * records (e.g. a cycle), determined based on the location and fp value of A
 * and the location (but not the fp value) of B.
 */
int notrace unwind_frame(struct task_struct *tsk, struct stackframe *frame)
{
	unsigned long fp = frame->fp;
	struct stack_info info;

	if (!tsk)
		tsk = current;

	/* Final frame; nothing to unwind */
	if (fp == (unsigned long)task_pt_regs(tsk)->stackframe)
		return -ENOENT;

	if (fp & 0x7)
		return -EINVAL;

	if (!on_accessible_stack(tsk, fp, 16, &info))
		return -EINVAL;

	if (test_bit(info.type, frame->stacks_done))
		return -EINVAL;

	/*
	 * As stacks grow downward, any valid record on the same stack must be
	 * at a strictly higher address than the prior record.
	 *
	 * Stacks can nest in several valid orders, e.g.
	 *
	 * TASK -> IRQ -> OVERFLOW -> SDEI_NORMAL
	 * TASK -> SDEI_NORMAL -> SDEI_CRITICAL -> OVERFLOW
	 *
	 * ... but the nesting itself is strict. Once we transition from one
	 * stack to another, it's never valid to unwind back to that first
	 * stack.
	 */
	if (info.type == frame->prev_type) {
		if (fp <= frame->prev_fp)
			return -EINVAL;
	} else {
		set_bit(frame->prev_type, frame->stacks_done);
	}

	/*
	 * Record this frame record's values and location. The prev_fp and
	 * prev_type are only meaningful to the next unwind_frame() invocation.
	 */
	frame->fp = READ_ONCE_NOCHECK(*(unsigned long *)(fp));
	frame->pc = READ_ONCE_NOCHECK(*(unsigned long *)(fp + 8));
	frame->prev_fp = fp;
	frame->prev_type = info.type;

#ifdef CONFIG_FUNCTION_GRAPH_TRACER
	if (tsk->ret_stack &&
		(ptrauth_strip_insn_pac(frame->pc) == (unsigned long)return_to_handler)) {
		struct ftrace_ret_stack *ret_stack;
		/*
		 * This is a case where function graph tracer has
		 * modified a return address (LR) in a stack frame
		 * to hook a function return.
		 * So replace it to an original value.
		 */
		ret_stack = ftrace_graph_get_ret_stack(tsk, frame->graph++);
		if (WARN_ON_ONCE(!ret_stack))
			return -EINVAL;
		frame->pc = ret_stack->ret;
	}
#endif /* CONFIG_FUNCTION_GRAPH_TRACER */

	frame->pc = ptrauth_strip_insn_pac(frame->pc);

	return 0;
}
NOKPROBE_SYMBOL(unwind_frame);

void notrace walk_stackframe(struct task_struct *tsk, struct stackframe *frame,
			     bool (*fn)(void *, unsigned long), void *data)
{
	while (1) {
		int ret;

		if (!fn(data, frame->pc))
			break;
		ret = unwind_frame(tsk, frame);
		if (ret < 0)
			break;
	}
}
NOKPROBE_SYMBOL(walk_stackframe);

static void dump_backtrace_entry(unsigned long where, const char *loglvl)
{
	printk("%s %pSb\n", loglvl, (void *)where);
}

void dump_backtrace(struct pt_regs *regs, struct task_struct *tsk,
		    const char *loglvl)
{
	struct stackframe frame;
	int skip = 0;

	pr_debug("%s(regs = %p tsk = %p)\n", __func__, regs, tsk);

	if (regs) {
		if (user_mode(regs))
			return;
		skip = 1;
	}

	if (!tsk)
		tsk = current;

	if (!try_get_task_stack(tsk))
		return;

	if (tsk == current) {
		start_backtrace(&frame,
				(unsigned long)__builtin_frame_address(0),
				(unsigned long)dump_backtrace);
	} else {
		/*
		 * task blocked in __switch_to
		 */
		start_backtrace(&frame,
				thread_saved_fp(tsk),
				thread_saved_pc(tsk));
	}

	printk("%sCall trace:\n", loglvl);
	do {
		/* skip until specified stack frame */
		if (!skip) {
			dump_backtrace_entry(frame.pc, loglvl);
		} else if (frame.fp == regs->regs[29]) {
			skip = 0;
			/*
			 * Mostly, this is the case where this function is
			 * called in panic/abort. As exception handler's
			 * stack frame does not contain the corresponding pc
			 * at which an exception has taken place, use regs->pc
			 * instead.
			 */
			dump_backtrace_entry(regs->pc, loglvl);
		}
	} while (!unwind_frame(tsk, &frame));

	put_task_stack(tsk);
}
EXPORT_SYMBOL_GPL(dump_backtrace);

void show_stack(struct task_struct *tsk, unsigned long *sp, const char *loglvl)
{
	dump_backtrace(NULL, tsk, loglvl);
	barrier();
}

#ifdef CONFIG_STACKTRACE

noinline notrace void arch_stack_walk(stack_trace_consume_fn consume_entry,
			      void *cookie, struct task_struct *task,
			      struct pt_regs *regs)
{
	struct stackframe frame;

	if (regs)
		start_backtrace(&frame, regs->regs[29], regs->pc);
	else if (task == current)
		start_backtrace(&frame,
				(unsigned long)__builtin_frame_address(1),
				(unsigned long)__builtin_return_address(0));
	else
		start_backtrace(&frame, thread_saved_fp(task),
				thread_saved_pc(task));

	walk_stackframe(task, &frame, consume_entry, cookie);
}

#endif<|MERGE_RESOLUTION|>--- conflicted
+++ resolved
@@ -55,11 +55,7 @@
 	frame->prev_fp = 0;
 	frame->prev_type = STACK_TYPE_UNKNOWN;
 }
-<<<<<<< HEAD
 EXPORT_SYMBOL_GPL(start_backtrace);
-=======
-NOKPROBE_SYMBOL(start_backtrace);
->>>>>>> efe3167e
 
 /*
  * Unwind from one frame record (A) to the next frame record (B).
