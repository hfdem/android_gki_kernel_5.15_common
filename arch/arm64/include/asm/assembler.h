--- conflicted
+++ resolved
@@ -26,10 +26,6 @@
 #include <asm/asm-offsets.h>
 #include <asm/cpufeature.h>
 #include <asm/debug-monitors.h>
-<<<<<<< HEAD
-#include <asm/mmu_context.h>
-=======
->>>>>>> 661e50bc
 #include <asm/page.h>
 #include <asm/pgtable-hwdef.h>
 #include <asm/ptrace.h>
@@ -107,8 +103,6 @@
 
 /*
  * SMP data memory barrier
-<<<<<<< HEAD
-=======
  */
 	.macro	smp_dmb, opt
 	dmb	\opt
@@ -116,7 +110,6 @@
 
 /*
  * RAS Error Synchronization barrier
->>>>>>> 661e50bc
  */
 	.macro  esb
 	hint    #16
@@ -602,14 +595,4 @@
 #endif
 	.endm
 
-/**
- * Errata workaround prior to disable MMU. Insert an ISB immediately prior
- * to executing the MSR that will change SCTLR_ELn[M] from a value of 1 to 0.
- */
-	.macro pre_disable_mmu_workaround
-#ifdef CONFIG_QCOM_FALKOR_ERRATUM_E1041
-	isb
-#endif
-	.endm
-
 #endif	/* __ASM_ASSEMBLER_H */